<<<<<<< HEAD
//package zio.flow.cassandra
//
//import zio.flow.cassandra.CassandraTestContainerSupport.{SessionLayer, cassandraV3, cassandraV4, scyllaDb}
//import zio.flow.internal.KeyValueStore
//import zio.test.Assertion.hasSameElements
//import zio.test.TestAspect.{nondeterministic, sequential}
//import zio.test.{DefaultRunnableSpec, Gen, ZSpec, assert, assertTrue, checkN}
//import zio.{Chunk, ZIO}
//
//object CassandraKeyValueStoreSpec extends DefaultRunnableSpec {
//
//  private val cqlNameGen =
//    Gen.alphaNumericStringBounded(
//      min = 1,
//      max = 48
//    )
//
//  private val nonEmptyByteChunkGen =
//    Gen.chunkOf1(Gen.byte)
//
//  private val byteChunkGen =
//    Gen.chunkOf(Gen.byte)
//
//  override def spec: ZSpec[Environment, Failure] =
//    suite("CassandraKeyValueStoreSpec")(
//      testUsing(cassandraV3, "Cassandra V3"),
//      testUsing(cassandraV4, "Cassandra V4"),
//      testUsing(scyllaDb, "ScyllaDB")
//    )
//
//  private def testUsing(database: SessionLayer, label: String) =
//    suite(label)(
//      test("should be able to `put` (upsert) a key-value pair and then `get` it back.") {
//        checkN(10)(
//          cqlNameGen,
//          nonEmptyByteChunkGen,
//          byteChunkGen,
//          byteChunkGen
//        ) { (namespace, key, value1, value2) =>
//          for {
//            putSucceeded1 <- KeyValueStore.put(namespace, key, value1)
//            retrieved1    <- KeyValueStore.get(namespace, key)
//            putSucceeded2 <- KeyValueStore.put(namespace, key, value2)
//            retrieved2    <- KeyValueStore.get(namespace, key)
//          } yield assertTrue(
//            putSucceeded1,
//            retrieved1.get == value1,
//            putSucceeded2,
//            retrieved2.get == value2
//          )
//        }
//      },
//      test("should maintain version of key-value pairs") {
//        checkN(10)(
//          cqlNameGen,
//          nonEmptyByteChunkGen,
//          byteChunkGen,
//          byteChunkGen
//        ) { (namespace, key, value1, value2) =>
//          for {
//            putSucceeded1 <- KeyValueStore.put(namespace, key, value1)
//            version1      <- KeyValueStore.getVersion(namespace, key)
//            putSucceeded2 <- KeyValueStore.put(namespace, key, value2)
//            version2      <- KeyValueStore.getVersion(namespace, key)
//            distance       = version2.get.distanceFrom(version1.get)
//          } yield assertTrue(
//            putSucceeded1,
//            putSucceeded2,
//            distance == 1
//          )
//        }
//      },
//      test("should return empty result for a `get` call when the namespace does not exist.") {
//        checkN(10)(
//          nonEmptyByteChunkGen
//        ) { key =>
//          val nonExistentNamespace = newTimeBasedName()
//
//          KeyValueStore
//            .get(nonExistentNamespace, key)
//            .map { retrieved =>
//              assertTrue(
//                retrieved.isEmpty
//              )
//            }
//        }
//      },
//      test("should return empty result for a `get` call when the key does not exist.") {
//        checkN(10)(
//          cqlNameGen,
//          nonEmptyByteChunkGen,
//          byteChunkGen
//        ) { (namespace, key, value) =>
//          val nonExistingKey =
//            Chunk.fromIterable(newTimeBasedName().getBytes)
//
//          for {
//            putSucceeded <- KeyValueStore.put(namespace, key, value)
//            retrieved    <- KeyValueStore.get(namespace, nonExistingKey)
//          } yield assertTrue(
//            retrieved.isEmpty,
//            putSucceeded
//          )
//        }
//      },
//      test("should return empty result for a `scanAll` call when the namespace does not exist.") {
//        val nonExistentNamespace = newTimeBasedName()
//
//        KeyValueStore
//          .scanAll(nonExistentNamespace)
//          .runCollect
//          .map { retrieved =>
//            assertTrue(
//              retrieved.isEmpty
//            )
//          }
//      },
//      test("should return all key-value pairs for a `scanAll` call.") {
//        val uniqueNamespace = newTimeBasedName()
//        val keyValuePairs =
//          Chunk
//            .fromIterable(1 to 5001)
//            .map { n =>
//              Chunk.fromArray(s"abc_$n".getBytes) -> Chunk.fromArray(s"xyz_$n".getBytes)
//            }
//        val expectedLength = keyValuePairs.length
//
//        for {
//          putSuccesses <-
//            ZIO
//              .foreachPar(keyValuePairs) { case (key, value) =>
//                KeyValueStore.put(uniqueNamespace, key, value)
//              }
//          retrieved <-
//            KeyValueStore
//              .scanAll(uniqueNamespace)
//              .runCollect
//        } yield {
//          assertTrue(
//            putSuccesses.length == expectedLength,
//            putSuccesses.toSet == Set(true),
//            retrieved.length == expectedLength
//          ) &&
//          assert(retrieved)(
//            hasSameElements(keyValuePairs)
//          )
//        }
//      }
//    ).provideCustomLayerShared(database >>> CassandraKeyValueStore.layer) @@ nondeterministic @@ sequential
//
//  private def newTimeBasedName() =
//    s"${java.time.Instant.now}"
//      .replaceAll(":", "_")
//      .replaceAll(".", "_")
//}
=======
package zio.flow.cassandra

import CassandraTestContainerSupport.{SessionLayer, cassandraV3, cassandraV4, scyllaDb}
import zio.flow.internal.KeyValueStore
import zio.{Chunk, ZIO}
import zio.test.Assertion.hasSameElements
import zio.test.TestAspect.{nondeterministic, sequential}
import zio.test.{Gen, Spec, assert, assertTrue, checkN, ZIOSpecDefault}

object CassandraKeyValueStoreSpec extends ZIOSpecDefault {

  private val cqlNameGen =
    Gen.alphaNumericStringBounded(
      min = 1,
      max = 48
    )

  private val nonEmptyByteChunkGen =
    Gen.chunkOf1(Gen.byte)

  private val byteChunkGen =
    Gen.chunkOf(Gen.byte)

  override def spec: Spec[Environment, Any] =
    suite("CassandraKeyValueStoreSpec")(
      testUsing(cassandraV3, "Cassandra V3"),
      testUsing(cassandraV4, "Cassandra V4"),
      testUsing(scyllaDb, "ScyllaDB")
    )

  private def testUsing(database: SessionLayer, label: String) =
    suite(label)(
      test("should be able to `put` (upsert) a key-value pair and then `get` it back.") {
        checkN(10)(
          cqlNameGen,
          nonEmptyByteChunkGen,
          byteChunkGen,
          byteChunkGen
        ) { (namespace, key, value1, value2) =>
          for {
            putSucceeded1 <- KeyValueStore.put(namespace, key, value1)
            retrieved1    <- KeyValueStore.get(namespace, key)
            putSucceeded2 <- KeyValueStore.put(namespace, key, value2)
            retrieved2    <- KeyValueStore.get(namespace, key)
          } yield assertTrue(
            putSucceeded1,
            retrieved1.get == value1,
            putSucceeded2,
            retrieved2.get == value2
          )
        }
      },
      test("should return empty result for a `get` call when the namespace does not exist.") {
        checkN(10)(
          nonEmptyByteChunkGen
        ) { key =>
          val nonExistentNamespace = newTimeBasedName()

          KeyValueStore
            .get(nonExistentNamespace, key)
            .map { retrieved =>
              assertTrue(
                retrieved.isEmpty
              )
            }
        }
      },
      test("should return empty result for a `get` call when the key does not exist.") {
        checkN(10)(
          cqlNameGen,
          nonEmptyByteChunkGen,
          byteChunkGen
        ) { (namespace, key, value) =>
          val nonExistingKey =
            Chunk.fromIterable(newTimeBasedName().getBytes)

          for {
            putSucceeded <- KeyValueStore.put(namespace, key, value)
            retrieved    <- KeyValueStore.get(namespace, nonExistingKey)
          } yield assertTrue(
            retrieved.isEmpty,
            putSucceeded
          )
        }
      },
      test("should return empty result for a `scanAll` call when the namespace does not exist.") {
        val nonExistentNamespace = newTimeBasedName()

        KeyValueStore
          .scanAll(nonExistentNamespace)
          .runCollect
          .map { retrieved =>
            assertTrue(
              retrieved.isEmpty
            )
          }
      },
      test("should return all key-value pairs for a `scanAll` call.") {
        val uniqueNamespace = newTimeBasedName()
        val keyValuePairs =
          Chunk
            .fromIterable(1 to 5001)
            .map { n =>
              Chunk.fromArray(s"abc_$n".getBytes) -> Chunk.fromArray(s"xyz_$n".getBytes)
            }
        val expectedLength = keyValuePairs.length

        for {
          putSuccesses <-
            ZIO
              .foreachPar(keyValuePairs) { case (key, value) =>
                KeyValueStore.put(uniqueNamespace, key, value)
              }
          retrieved <-
            KeyValueStore
              .scanAll(uniqueNamespace)
              .runCollect
        } yield {
          assertTrue(
            putSuccesses.length == expectedLength,
            putSuccesses.toSet == Set(true),
            retrieved.length == expectedLength
          ) &&
          assert(retrieved)(
            hasSameElements(keyValuePairs)
          )
        }
      }
    ).provideCustomLayerShared(database >>> CassandraKeyValueStore.layer) @@ nondeterministic @@ sequential

  private def newTimeBasedName() =
    s"${java.time.Instant.now}"
      .replaceAll(":", "_")
      .replaceAll(".", "_")
}
>>>>>>> 061abdd9
<|MERGE_RESOLUTION|>--- conflicted
+++ resolved
@@ -1,14 +1,14 @@
-<<<<<<< HEAD
+// TODO
 //package zio.flow.cassandra
 //
-//import zio.flow.cassandra.CassandraTestContainerSupport.{SessionLayer, cassandraV3, cassandraV4, scyllaDb}
+//import CassandraTestContainerSupport.{SessionLayer, cassandraV3, cassandraV4, scyllaDb}
 //import zio.flow.internal.KeyValueStore
+//import zio.{Chunk, ZIO}
 //import zio.test.Assertion.hasSameElements
 //import zio.test.TestAspect.{nondeterministic, sequential}
-//import zio.test.{DefaultRunnableSpec, Gen, ZSpec, assert, assertTrue, checkN}
-//import zio.{Chunk, ZIO}
+//import zio.test.{Gen, Spec, assert, assertTrue, checkN, ZIOSpecDefault}
 //
-//object CassandraKeyValueStoreSpec extends DefaultRunnableSpec {
+//object CassandraKeyValueStoreSpec extends ZIOSpecDefault {
 //
 //  private val cqlNameGen =
 //    Gen.alphaNumericStringBounded(
@@ -22,7 +22,7 @@
 //  private val byteChunkGen =
 //    Gen.chunkOf(Gen.byte)
 //
-//  override def spec: ZSpec[Environment, Failure] =
+//  override def spec: Spec[Environment, Any] =
 //    suite("CassandraKeyValueStoreSpec")(
 //      testUsing(cassandraV3, "Cassandra V3"),
 //      testUsing(cassandraV4, "Cassandra V4"),
@@ -48,26 +48,6 @@
 //            retrieved1.get == value1,
 //            putSucceeded2,
 //            retrieved2.get == value2
-//          )
-//        }
-//      },
-//      test("should maintain version of key-value pairs") {
-//        checkN(10)(
-//          cqlNameGen,
-//          nonEmptyByteChunkGen,
-//          byteChunkGen,
-//          byteChunkGen
-//        ) { (namespace, key, value1, value2) =>
-//          for {
-//            putSucceeded1 <- KeyValueStore.put(namespace, key, value1)
-//            version1      <- KeyValueStore.getVersion(namespace, key)
-//            putSucceeded2 <- KeyValueStore.put(namespace, key, value2)
-//            version2      <- KeyValueStore.getVersion(namespace, key)
-//            distance       = version2.get.distanceFrom(version1.get)
-//          } yield assertTrue(
-//            putSucceeded1,
-//            putSucceeded2,
-//            distance == 1
 //          )
 //        }
 //      },
@@ -153,141 +133,4 @@
 //    s"${java.time.Instant.now}"
 //      .replaceAll(":", "_")
 //      .replaceAll(".", "_")
-//}
-=======
-package zio.flow.cassandra
-
-import CassandraTestContainerSupport.{SessionLayer, cassandraV3, cassandraV4, scyllaDb}
-import zio.flow.internal.KeyValueStore
-import zio.{Chunk, ZIO}
-import zio.test.Assertion.hasSameElements
-import zio.test.TestAspect.{nondeterministic, sequential}
-import zio.test.{Gen, Spec, assert, assertTrue, checkN, ZIOSpecDefault}
-
-object CassandraKeyValueStoreSpec extends ZIOSpecDefault {
-
-  private val cqlNameGen =
-    Gen.alphaNumericStringBounded(
-      min = 1,
-      max = 48
-    )
-
-  private val nonEmptyByteChunkGen =
-    Gen.chunkOf1(Gen.byte)
-
-  private val byteChunkGen =
-    Gen.chunkOf(Gen.byte)
-
-  override def spec: Spec[Environment, Any] =
-    suite("CassandraKeyValueStoreSpec")(
-      testUsing(cassandraV3, "Cassandra V3"),
-      testUsing(cassandraV4, "Cassandra V4"),
-      testUsing(scyllaDb, "ScyllaDB")
-    )
-
-  private def testUsing(database: SessionLayer, label: String) =
-    suite(label)(
-      test("should be able to `put` (upsert) a key-value pair and then `get` it back.") {
-        checkN(10)(
-          cqlNameGen,
-          nonEmptyByteChunkGen,
-          byteChunkGen,
-          byteChunkGen
-        ) { (namespace, key, value1, value2) =>
-          for {
-            putSucceeded1 <- KeyValueStore.put(namespace, key, value1)
-            retrieved1    <- KeyValueStore.get(namespace, key)
-            putSucceeded2 <- KeyValueStore.put(namespace, key, value2)
-            retrieved2    <- KeyValueStore.get(namespace, key)
-          } yield assertTrue(
-            putSucceeded1,
-            retrieved1.get == value1,
-            putSucceeded2,
-            retrieved2.get == value2
-          )
-        }
-      },
-      test("should return empty result for a `get` call when the namespace does not exist.") {
-        checkN(10)(
-          nonEmptyByteChunkGen
-        ) { key =>
-          val nonExistentNamespace = newTimeBasedName()
-
-          KeyValueStore
-            .get(nonExistentNamespace, key)
-            .map { retrieved =>
-              assertTrue(
-                retrieved.isEmpty
-              )
-            }
-        }
-      },
-      test("should return empty result for a `get` call when the key does not exist.") {
-        checkN(10)(
-          cqlNameGen,
-          nonEmptyByteChunkGen,
-          byteChunkGen
-        ) { (namespace, key, value) =>
-          val nonExistingKey =
-            Chunk.fromIterable(newTimeBasedName().getBytes)
-
-          for {
-            putSucceeded <- KeyValueStore.put(namespace, key, value)
-            retrieved    <- KeyValueStore.get(namespace, nonExistingKey)
-          } yield assertTrue(
-            retrieved.isEmpty,
-            putSucceeded
-          )
-        }
-      },
-      test("should return empty result for a `scanAll` call when the namespace does not exist.") {
-        val nonExistentNamespace = newTimeBasedName()
-
-        KeyValueStore
-          .scanAll(nonExistentNamespace)
-          .runCollect
-          .map { retrieved =>
-            assertTrue(
-              retrieved.isEmpty
-            )
-          }
-      },
-      test("should return all key-value pairs for a `scanAll` call.") {
-        val uniqueNamespace = newTimeBasedName()
-        val keyValuePairs =
-          Chunk
-            .fromIterable(1 to 5001)
-            .map { n =>
-              Chunk.fromArray(s"abc_$n".getBytes) -> Chunk.fromArray(s"xyz_$n".getBytes)
-            }
-        val expectedLength = keyValuePairs.length
-
-        for {
-          putSuccesses <-
-            ZIO
-              .foreachPar(keyValuePairs) { case (key, value) =>
-                KeyValueStore.put(uniqueNamespace, key, value)
-              }
-          retrieved <-
-            KeyValueStore
-              .scanAll(uniqueNamespace)
-              .runCollect
-        } yield {
-          assertTrue(
-            putSuccesses.length == expectedLength,
-            putSuccesses.toSet == Set(true),
-            retrieved.length == expectedLength
-          ) &&
-          assert(retrieved)(
-            hasSameElements(keyValuePairs)
-          )
-        }
-      }
-    ).provideCustomLayerShared(database >>> CassandraKeyValueStore.layer) @@ nondeterministic @@ sequential
-
-  private def newTimeBasedName() =
-    s"${java.time.Instant.now}"
-      .replaceAll(":", "_")
-      .replaceAll(".", "_")
-}
->>>>>>> 061abdd9
+//}