<<<<<<< HEAD
// TODO
//package zio.flow.cassandra
//
//import com.datastax.oss.driver.api.core.cql._
//import com.datastax.oss.driver.api.core.{CqlIdentifier, CqlSession}
//import com.datastax.oss.driver.api.querybuilder.QueryBuilder.literal
//import com.datastax.oss.driver.api.querybuilder.delete.DeleteSelection
//import com.datastax.oss.driver.api.querybuilder.insert.InsertInto
//import com.datastax.oss.driver.api.querybuilder.select.SelectFrom
//import com.datastax.oss.driver.api.querybuilder.update.UpdateStart
//import com.datastax.oss.driver.api.querybuilder.{Literal, QueryBuilder}
//import zio.flow.RemoteVariableVersion
//import zio.flow.cassandra.CassandraKeyValueStore._
//import zio.flow.internal.KeyValueStore
//import zio.flow.internal.KeyValueStore.Item
//import zio.stream.ZStream
//import zio.{Chunk, IO, Task, URLayer, ZIO}
//
//import java.io.IOException
//import java.nio.ByteBuffer
//
//final class CassandraKeyValueStore(session: CqlSession) extends KeyValueStore {
//
//  private val keyspace =
//    session.getKeyspace
//      .orElse(null: CqlIdentifier) // scalafix:ok DisableSyntax.null
//
//  private val cqlSelect: SelectFrom =
//    QueryBuilder.selectFrom(keyspace, table)
//
//  private val cqlSelectVersion: SelectFrom =
//    QueryBuilder.selectFrom(keyspace, versionTable)
//
//  private val cqlInsert: InsertInto =
//    QueryBuilder.insertInto(keyspace, table)
//
//  private val cqlUpdate: UpdateStart =
//    QueryBuilder.update(keyspace, versionTable)
//
//  private val cqlDelete: DeleteSelection =
//    QueryBuilder.deleteFrom(keyspace, table)
//
//  override def put(
//    namespace: String,
//    key: Chunk[Byte],
//    value: Chunk[Byte]
//  ): IO[IOException, Boolean] =
//    putAll(Chunk(Item(namespace, key, value))).as(true)
//
//  override def get(namespace: String, key: Chunk[Byte]): IO[IOException, Option[Chunk[Byte]]] = {
//    val query = cqlSelect
//      .column(valueColumnName)
//      .whereColumn(namespaceColumnName)
//      .isEqualTo(
//        literal(namespace)
//      )
//      .whereColumn(keyColumnName)
//      .isEqualTo(
//        byteBufferFrom(key)
//      )
//      .limit(1)
//      .build
//
//    executeAsync(query).flatMap { result =>
//      if (result.remaining > 0)
//        Task.attempt {
//          Option(blobValueOf(valueColumnName, result.one))
//        }
//      else
//        ZIO.none
//    }.mapError(
//      refineToIOException(s"Error retrieving or reading value for <$namespace> namespace")
//    )
//  }
//
//  override def getVersion(namespace: String, key: Chunk[Byte]): IO[IOException, Option[RemoteVariableVersion]] = {
//    val query = cqlSelectVersion
//      .column(versionColumnName)
//      .whereColumn(namespaceColumnName)
//      .isEqualTo(
//        literal(namespace)
//      )
//      .whereColumn(keyColumnName)
//      .isEqualTo(
//        byteBufferFrom(key)
//      )
//      .limit(1)
//      .build
//
//    executeAsync(query).flatMap { result =>
//      if (result.remaining > 0)
//        Task.attempt {
//          Option(longValueOf(versionColumnName, result.one)).map(RemoteVariableVersion(_))
//        }
//      else
//        ZIO.none
//    }.mapError(
//      refineToIOException(s"Error retrieving or reading version for <$namespace> namespace")
//    )
//  }
//
//  override def scanAll(namespace: String): ZStream[Any, IOException, (Chunk[Byte], Chunk[Byte])] = {
//    val query = cqlSelect
//      .column(keyColumnName)
//      .column(valueColumnName)
//      .whereColumn(namespaceColumnName)
//      .isEqualTo(
//        literal(namespace)
//      )
//      .build
//
//    lazy val errorContext =
//      s"Error scanning all key-value pairs for <$namespace> namespace"
//
//    ZStream
//      .paginateZIO(
//        executeAsync(query)
//      )(_.map { result =>
//        val pairs =
//          ZStream
//            .fromJavaIterator(
//              result.currentPage.iterator
//            )
//            .mapZIO { row =>
//              Task.attempt {
//                blobValueOf(keyColumnName, row) -> blobValueOf(valueColumnName, row)
//              }
//            }
//            .mapError(
//              refineToIOException(errorContext)
//            )
//
//        val nextPage =
//          if (result.hasMorePages)
//            Option(
//              ZIO.fromCompletionStage(result.fetchNextPage())
//            )
//          else
//            None
//
//        (pairs, nextPage)
//      })
//      .mapError(
//        refineToIOException(errorContext)
//      )
//      .flatten
//  }
//
//  override def delete(namespace: String, key: Chunk[Byte]): IO[IOException, Unit] = {
//    val delete = cqlDelete
//      .column(valueColumnName)
//      .whereColumn(namespaceColumnName)
//      .isEqualTo(
//        literal(namespace)
//      )
//      .whereColumn(keyColumnName)
//      .isEqualTo(
//        byteBufferFrom(key)
//      )
//      .build
//
//    executeAsync(delete)
//      .mapBoth(
//        refineToIOException(s"Error deleting key-value pair from <$namespace> namespace"),
//        _ => ()
//      )
//  }
//
//  override def putAll(items: Chunk[KeyValueStore.Item]): IO[IOException, Unit] = {
//    val dataBatch             = new BatchStatementBuilder(BatchType.LOGGED)
//    val versionIncrementBatch = new BatchStatementBuilder(BatchType.COUNTER)
//    dataBatch.addStatements(
//      items.map(item => toInsert(item)): _*
//    )
//    versionIncrementBatch.addStatements(
//      items.map(item => toVersionIncrement(item)): _*
//    )
//
//    // NOTE: worst-case scenario is that version increment succeeds but data update does not, but that should only
//    //       cause unnecessary retries, not inconsistent states
//    executeAsync(versionIncrementBatch.build())
//      .mapBoth(
//        refineToIOException(s"Error putting multiple key-value pairs"),
//        _ => ()
//      ) *>
//      executeAsync(dataBatch.build())
//        .mapBoth(
//          refineToIOException(s"Error putting multiple key-value pairs"),
//          _ => ()
//        )
//  }
//
//  private def toInsert(item: KeyValueStore.Item): SimpleStatement =
//    cqlInsert
//      .value(
//        namespaceColumnName,
//        literal(item.namespace)
//      )
//      .value(
//        keyColumnName,
//        byteBufferFrom(item.key)
//      )
//      .value(
//        valueColumnName,
//        byteBufferFrom(item.value)
//      )
//      .build
//
//  private def toVersionIncrement(item: KeyValueStore.Item): SimpleStatement =
//    cqlUpdate
//      .increment(
//        versionColumnName
//      )
//      .whereColumn(namespaceColumnName)
//      .isEqualTo(
//        literal(item.namespace)
//      )
//      .whereColumn(keyColumnName)
//      .isEqualTo(
//        byteBufferFrom(item.key)
//      )
//      .build
//
//  private def executeAsync(statement: Statement[_]): Task[AsyncResultSet] =
//    ZIO.fromCompletionStage(
//      session.executeAsync(statement)
//    )
//}
//
//object CassandraKeyValueStore {
//
//  val layer: URLayer[CqlSession, KeyValueStore] =
//    ZIO
//      .service[CqlSession]
//      .map(new CassandraKeyValueStore(_))
//      .toLayer
//
//  private[cassandra] val tableName: String =
//    withDoubleQuotes("_zflow_key_value_store")
//
//  private[cassandra] val versionTableName: String =
//    withDoubleQuotes("_zflow_key_value_store_versions")
//
//  private[cassandra] val namespaceColumnName: String =
//    withColumnPrefix("namespace")
//
//  private[cassandra] val keyColumnName: String =
//    withColumnPrefix("key")
//
//  private[cassandra] val valueColumnName: String =
//    withColumnPrefix("value")
//
//  private[cassandra] val versionColumnName: String =
//    withColumnPrefix("version")
//
//  private val table: CqlIdentifier =
//    CqlIdentifier.fromCql(tableName)
//
//  private val versionTable: CqlIdentifier =
//    CqlIdentifier.fromCql(versionTableName)
//
//  private def byteBufferFrom(bytes: Chunk[Byte]): Literal =
//    literal(
//      ByteBuffer.wrap(bytes.toArray)
//    )
//
//  private def blobValueOf(columnName: String, row: Row): Chunk[Byte] =
//    Chunk.fromArray(
//      row
//        .getByteBuffer(columnName)
//        .array
//    )
//
//  private def longValueOf(columnName: String, row: Row): Long =
//    row.getLong(columnName)
//
//  private def refineToIOException(errorContext: String): Throwable => IOException = {
//    case error: IOException =>
//      error
//    case error =>
//      new IOException(s"$errorContext: <${error.getMessage}>.", error)
//  }
//
//  private def withColumnPrefix(s: String) =
//    withDoubleQuotes("zflow_kv_" + s)
//
//  private def withDoubleQuotes(string: String) =
//    "\"" + string + "\""
//}
=======
package zio.flow.cassandra

import com.datastax.oss.driver.api.core.cql._
import com.datastax.oss.driver.api.core.{CqlIdentifier, CqlSession}
import com.datastax.oss.driver.api.querybuilder.QueryBuilder.literal
import com.datastax.oss.driver.api.querybuilder.delete.DeleteSelection
import com.datastax.oss.driver.api.querybuilder.insert.InsertInto
import com.datastax.oss.driver.api.querybuilder.select.SelectFrom
import com.datastax.oss.driver.api.querybuilder.{Literal, QueryBuilder}
import zio.flow.cassandra.CassandraKeyValueStore._
import zio.flow.internal.KeyValueStore
import zio.flow.internal.KeyValueStore.Item
import zio.stream.ZStream
import zio.{Chunk, IO, Task, URLayer, ZIO, ZLayer}

import java.io.IOException
import java.nio.ByteBuffer

final class CassandraKeyValueStore(session: CqlSession) extends KeyValueStore {

  private val keyspace =
    session.getKeyspace
      .orElse(null: CqlIdentifier) // scalafix:ok DisableSyntax.null

  private val cqlSelect: SelectFrom =
    QueryBuilder.selectFrom(keyspace, table)

  private val cqlInsert: InsertInto =
    QueryBuilder.insertInto(keyspace, table)

  private val cqlDelete: DeleteSelection =
    QueryBuilder.deleteFrom(keyspace, table)

  override def put(
    namespace: String,
    key: Chunk[Byte],
    value: Chunk[Byte]
  ): IO[IOException, Boolean] = {
    val insert = toInsert(Item(namespace, key, value))

    executeAsync(insert)
      .mapBoth(
        refineToIOException(s"Error putting key-value pair for <$namespace> namespace"),
        _ => true
      )
  }

  override def get(namespace: String, key: Chunk[Byte]): IO[IOException, Option[Chunk[Byte]]] = {
    val query = cqlSelect
      .column(valueColumnName)
      .whereColumn(namespaceColumnName)
      .isEqualTo(
        literal(namespace)
      )
      .whereColumn(keyColumnName)
      .isEqualTo(
        byteBufferFrom(key)
      )
      .limit(1)
      .build

    executeAsync(query).flatMap { result =>
      if (result.remaining > 0)
        ZIO.attempt {
          Option(blobValueOf(valueColumnName, result.one))
        }
      else
        ZIO.none
    }.mapError(
      refineToIOException(s"Error retrieving or reading value for <$namespace> namespace")
    )
  }

  override def scanAll(namespace: String): ZStream[Any, IOException, (Chunk[Byte], Chunk[Byte])] = {
    val query = cqlSelect
      .column(keyColumnName)
      .column(valueColumnName)
      .whereColumn(namespaceColumnName)
      .isEqualTo(
        literal(namespace)
      )
      .build

    lazy val errorContext =
      s"Error scanning all key-value pairs for <$namespace> namespace"

    ZStream
      .paginateZIO(
        executeAsync(query)
      )(_.map { result =>
        val pairs =
          ZStream
            .fromJavaIterator(
              result.currentPage.iterator
            )
            .mapZIO { row =>
              ZIO.attempt {
                blobValueOf(keyColumnName, row) -> blobValueOf(valueColumnName, row)
              }
            }
            .mapError(
              refineToIOException(errorContext)
            )

        val nextPage =
          if (result.hasMorePages)
            Option(
              ZIO.fromCompletionStage(result.fetchNextPage())
            )
          else
            None

        (pairs, nextPage)
      })
      .mapError(
        refineToIOException(errorContext)
      )
      .flatten
  }

  override def delete(namespace: String, key: Chunk[Byte]): IO[IOException, Unit] = {
    val delete = cqlDelete
      .column(valueColumnName)
      .whereColumn(namespaceColumnName)
      .isEqualTo(
        literal(namespace)
      )
      .whereColumn(keyColumnName)
      .isEqualTo(
        byteBufferFrom(key)
      )
      .build

    executeAsync(delete)
      .mapBoth(
        refineToIOException(s"Error deleting key-value pair from <$namespace> namespace"),
        _ => ()
      )
  }

  override def putAll(items: Chunk[KeyValueStore.Item]): IO[IOException, Unit] = {
    val batch = new BatchStatementBuilder(BatchType.LOGGED)
    batch.addStatements(
      items.map(toInsert): _*
    )
    executeAsync(batch.build())
      .mapBoth(
        refineToIOException(s"Error putting multiple key-value pairs"),
        _ => ()
      )
  }

  private def toInsert(item: KeyValueStore.Item): SimpleStatement =
    cqlInsert
      .value(
        namespaceColumnName,
        literal(item.namespace)
      )
      .value(
        keyColumnName,
        byteBufferFrom(item.key)
      )
      .value(
        valueColumnName,
        byteBufferFrom(item.value)
      )
      .build

  private def executeAsync(statement: Statement[_]): Task[AsyncResultSet] =
    ZIO.fromCompletionStage(
      session.executeAsync(statement)
    )
}

object CassandraKeyValueStore {

  val layer: URLayer[CqlSession, KeyValueStore] =
    ZLayer {
      ZIO
        .service[CqlSession]
        .map(new CassandraKeyValueStore(_))
    }

  private[cassandra] val tableName: String =
    withDoubleQuotes("_zflow_key_value_store")

  private[cassandra] val namespaceColumnName: String =
    withColumnPrefix("namespace")

  private[cassandra] val keyColumnName: String =
    withColumnPrefix("key")

  private[cassandra] val valueColumnName: String =
    withColumnPrefix("value")

  private val table: CqlIdentifier =
    CqlIdentifier.fromCql(tableName)

  private def byteBufferFrom(bytes: Chunk[Byte]): Literal =
    literal(
      ByteBuffer.wrap(bytes.toArray)
    )

  private def blobValueOf(columnName: String, row: Row): Chunk[Byte] =
    Chunk.fromArray(
      row
        .getByteBuffer(columnName)
        .array
    )

  private def refineToIOException(errorContext: String): Throwable => IOException = {
    case error: IOException =>
      error
    case error =>
      new IOException(s"$errorContext: <${error.getMessage}>.", error)
  }

  private def withColumnPrefix(s: String) =
    withDoubleQuotes("zflow_kv_" + s)

  private def withDoubleQuotes(string: String) =
    "\"" + string + "\""
}
>>>>>>> 061abdd9
<|MERGE_RESOLUTION|>--- conflicted
+++ resolved
@@ -1,4 +1,3 @@
-<<<<<<< HEAD
 // TODO
 //package zio.flow.cassandra
 //
@@ -8,14 +7,12 @@
 //import com.datastax.oss.driver.api.querybuilder.delete.DeleteSelection
 //import com.datastax.oss.driver.api.querybuilder.insert.InsertInto
 //import com.datastax.oss.driver.api.querybuilder.select.SelectFrom
-//import com.datastax.oss.driver.api.querybuilder.update.UpdateStart
 //import com.datastax.oss.driver.api.querybuilder.{Literal, QueryBuilder}
-//import zio.flow.RemoteVariableVersion
 //import zio.flow.cassandra.CassandraKeyValueStore._
 //import zio.flow.internal.KeyValueStore
 //import zio.flow.internal.KeyValueStore.Item
 //import zio.stream.ZStream
-//import zio.{Chunk, IO, Task, URLayer, ZIO}
+//import zio.{Chunk, IO, Task, URLayer, ZIO, ZLayer}
 //
 //import java.io.IOException
 //import java.nio.ByteBuffer
@@ -29,14 +26,8 @@
 //  private val cqlSelect: SelectFrom =
 //    QueryBuilder.selectFrom(keyspace, table)
 //
-//  private val cqlSelectVersion: SelectFrom =
-//    QueryBuilder.selectFrom(keyspace, versionTable)
-//
 //  private val cqlInsert: InsertInto =
 //    QueryBuilder.insertInto(keyspace, table)
-//
-//  private val cqlUpdate: UpdateStart =
-//    QueryBuilder.update(keyspace, versionTable)
 //
 //  private val cqlDelete: DeleteSelection =
 //    QueryBuilder.deleteFrom(keyspace, table)
@@ -45,8 +36,15 @@
 //    namespace: String,
 //    key: Chunk[Byte],
 //    value: Chunk[Byte]
-//  ): IO[IOException, Boolean] =
-//    putAll(Chunk(Item(namespace, key, value))).as(true)
+//  ): IO[IOException, Boolean] = {
+//    val insert = toInsert(Item(namespace, key, value))
+//
+//    executeAsync(insert)
+//      .mapBoth(
+//        refineToIOException(s"Error putting key-value pair for <$namespace> namespace"),
+//        _ => true
+//      )
+//  }
 //
 //  override def get(namespace: String, key: Chunk[Byte]): IO[IOException, Option[Chunk[Byte]]] = {
 //    val query = cqlSelect
@@ -64,39 +62,13 @@
 //
 //    executeAsync(query).flatMap { result =>
 //      if (result.remaining > 0)
-//        Task.attempt {
+//        ZIO.attempt {
 //          Option(blobValueOf(valueColumnName, result.one))
 //        }
 //      else
 //        ZIO.none
 //    }.mapError(
 //      refineToIOException(s"Error retrieving or reading value for <$namespace> namespace")
-//    )
-//  }
-//
-//  override def getVersion(namespace: String, key: Chunk[Byte]): IO[IOException, Option[RemoteVariableVersion]] = {
-//    val query = cqlSelectVersion
-//      .column(versionColumnName)
-//      .whereColumn(namespaceColumnName)
-//      .isEqualTo(
-//        literal(namespace)
-//      )
-//      .whereColumn(keyColumnName)
-//      .isEqualTo(
-//        byteBufferFrom(key)
-//      )
-//      .limit(1)
-//      .build
-//
-//    executeAsync(query).flatMap { result =>
-//      if (result.remaining > 0)
-//        Task.attempt {
-//          Option(longValueOf(versionColumnName, result.one)).map(RemoteVariableVersion(_))
-//        }
-//      else
-//        ZIO.none
-//    }.mapError(
-//      refineToIOException(s"Error retrieving or reading version for <$namespace> namespace")
 //    )
 //  }
 //
@@ -123,7 +95,7 @@
 //              result.currentPage.iterator
 //            )
 //            .mapZIO { row =>
-//              Task.attempt {
+//              ZIO.attempt {
 //                blobValueOf(keyColumnName, row) -> blobValueOf(valueColumnName, row)
 //              }
 //            }
@@ -168,27 +140,15 @@
 //  }
 //
 //  override def putAll(items: Chunk[KeyValueStore.Item]): IO[IOException, Unit] = {
-//    val dataBatch             = new BatchStatementBuilder(BatchType.LOGGED)
-//    val versionIncrementBatch = new BatchStatementBuilder(BatchType.COUNTER)
-//    dataBatch.addStatements(
-//      items.map(item => toInsert(item)): _*
-//    )
-//    versionIncrementBatch.addStatements(
-//      items.map(item => toVersionIncrement(item)): _*
-//    )
-//
-//    // NOTE: worst-case scenario is that version increment succeeds but data update does not, but that should only
-//    //       cause unnecessary retries, not inconsistent states
-//    executeAsync(versionIncrementBatch.build())
+//    val batch = new BatchStatementBuilder(BatchType.LOGGED)
+//    batch.addStatements(
+//      items.map(toInsert): _*
+//    )
+//    executeAsync(batch.build())
 //      .mapBoth(
 //        refineToIOException(s"Error putting multiple key-value pairs"),
 //        _ => ()
-//      ) *>
-//      executeAsync(dataBatch.build())
-//        .mapBoth(
-//          refineToIOException(s"Error putting multiple key-value pairs"),
-//          _ => ()
-//        )
+//      )
 //  }
 //
 //  private def toInsert(item: KeyValueStore.Item): SimpleStatement =
@@ -207,21 +167,6 @@
 //      )
 //      .build
 //
-//  private def toVersionIncrement(item: KeyValueStore.Item): SimpleStatement =
-//    cqlUpdate
-//      .increment(
-//        versionColumnName
-//      )
-//      .whereColumn(namespaceColumnName)
-//      .isEqualTo(
-//        literal(item.namespace)
-//      )
-//      .whereColumn(keyColumnName)
-//      .isEqualTo(
-//        byteBufferFrom(item.key)
-//      )
-//      .build
-//
 //  private def executeAsync(statement: Statement[_]): Task[AsyncResultSet] =
 //    ZIO.fromCompletionStage(
 //      session.executeAsync(statement)
@@ -231,17 +176,15 @@
 //object CassandraKeyValueStore {
 //
 //  val layer: URLayer[CqlSession, KeyValueStore] =
-//    ZIO
-//      .service[CqlSession]
-//      .map(new CassandraKeyValueStore(_))
-//      .toLayer
+//    ZLayer {
+//      ZIO
+//        .service[CqlSession]
+//        .map(new CassandraKeyValueStore(_))
+//    }
 //
 //  private[cassandra] val tableName: String =
 //    withDoubleQuotes("_zflow_key_value_store")
 //
-//  private[cassandra] val versionTableName: String =
-//    withDoubleQuotes("_zflow_key_value_store_versions")
-//
 //  private[cassandra] val namespaceColumnName: String =
 //    withColumnPrefix("namespace")
 //
@@ -251,14 +194,8 @@
 //  private[cassandra] val valueColumnName: String =
 //    withColumnPrefix("value")
 //
-//  private[cassandra] val versionColumnName: String =
-//    withColumnPrefix("version")
-//
 //  private val table: CqlIdentifier =
 //    CqlIdentifier.fromCql(tableName)
-//
-//  private val versionTable: CqlIdentifier =
-//    CqlIdentifier.fromCql(versionTableName)
 //
 //  private def byteBufferFrom(bytes: Chunk[Byte]): Literal =
 //    literal(
@@ -272,9 +209,6 @@
 //        .array
 //    )
 //
-//  private def longValueOf(columnName: String, row: Row): Long =
-//    row.getLong(columnName)
-//
 //  private def refineToIOException(errorContext: String): Throwable => IOException = {
 //    case error: IOException =>
 //      error
@@ -287,229 +221,4 @@
 //
 //  private def withDoubleQuotes(string: String) =
 //    "\"" + string + "\""
-//}
-=======
-package zio.flow.cassandra
-
-import com.datastax.oss.driver.api.core.cql._
-import com.datastax.oss.driver.api.core.{CqlIdentifier, CqlSession}
-import com.datastax.oss.driver.api.querybuilder.QueryBuilder.literal
-import com.datastax.oss.driver.api.querybuilder.delete.DeleteSelection
-import com.datastax.oss.driver.api.querybuilder.insert.InsertInto
-import com.datastax.oss.driver.api.querybuilder.select.SelectFrom
-import com.datastax.oss.driver.api.querybuilder.{Literal, QueryBuilder}
-import zio.flow.cassandra.CassandraKeyValueStore._
-import zio.flow.internal.KeyValueStore
-import zio.flow.internal.KeyValueStore.Item
-import zio.stream.ZStream
-import zio.{Chunk, IO, Task, URLayer, ZIO, ZLayer}
-
-import java.io.IOException
-import java.nio.ByteBuffer
-
-final class CassandraKeyValueStore(session: CqlSession) extends KeyValueStore {
-
-  private val keyspace =
-    session.getKeyspace
-      .orElse(null: CqlIdentifier) // scalafix:ok DisableSyntax.null
-
-  private val cqlSelect: SelectFrom =
-    QueryBuilder.selectFrom(keyspace, table)
-
-  private val cqlInsert: InsertInto =
-    QueryBuilder.insertInto(keyspace, table)
-
-  private val cqlDelete: DeleteSelection =
-    QueryBuilder.deleteFrom(keyspace, table)
-
-  override def put(
-    namespace: String,
-    key: Chunk[Byte],
-    value: Chunk[Byte]
-  ): IO[IOException, Boolean] = {
-    val insert = toInsert(Item(namespace, key, value))
-
-    executeAsync(insert)
-      .mapBoth(
-        refineToIOException(s"Error putting key-value pair for <$namespace> namespace"),
-        _ => true
-      )
-  }
-
-  override def get(namespace: String, key: Chunk[Byte]): IO[IOException, Option[Chunk[Byte]]] = {
-    val query = cqlSelect
-      .column(valueColumnName)
-      .whereColumn(namespaceColumnName)
-      .isEqualTo(
-        literal(namespace)
-      )
-      .whereColumn(keyColumnName)
-      .isEqualTo(
-        byteBufferFrom(key)
-      )
-      .limit(1)
-      .build
-
-    executeAsync(query).flatMap { result =>
-      if (result.remaining > 0)
-        ZIO.attempt {
-          Option(blobValueOf(valueColumnName, result.one))
-        }
-      else
-        ZIO.none
-    }.mapError(
-      refineToIOException(s"Error retrieving or reading value for <$namespace> namespace")
-    )
-  }
-
-  override def scanAll(namespace: String): ZStream[Any, IOException, (Chunk[Byte], Chunk[Byte])] = {
-    val query = cqlSelect
-      .column(keyColumnName)
-      .column(valueColumnName)
-      .whereColumn(namespaceColumnName)
-      .isEqualTo(
-        literal(namespace)
-      )
-      .build
-
-    lazy val errorContext =
-      s"Error scanning all key-value pairs for <$namespace> namespace"
-
-    ZStream
-      .paginateZIO(
-        executeAsync(query)
-      )(_.map { result =>
-        val pairs =
-          ZStream
-            .fromJavaIterator(
-              result.currentPage.iterator
-            )
-            .mapZIO { row =>
-              ZIO.attempt {
-                blobValueOf(keyColumnName, row) -> blobValueOf(valueColumnName, row)
-              }
-            }
-            .mapError(
-              refineToIOException(errorContext)
-            )
-
-        val nextPage =
-          if (result.hasMorePages)
-            Option(
-              ZIO.fromCompletionStage(result.fetchNextPage())
-            )
-          else
-            None
-
-        (pairs, nextPage)
-      })
-      .mapError(
-        refineToIOException(errorContext)
-      )
-      .flatten
-  }
-
-  override def delete(namespace: String, key: Chunk[Byte]): IO[IOException, Unit] = {
-    val delete = cqlDelete
-      .column(valueColumnName)
-      .whereColumn(namespaceColumnName)
-      .isEqualTo(
-        literal(namespace)
-      )
-      .whereColumn(keyColumnName)
-      .isEqualTo(
-        byteBufferFrom(key)
-      )
-      .build
-
-    executeAsync(delete)
-      .mapBoth(
-        refineToIOException(s"Error deleting key-value pair from <$namespace> namespace"),
-        _ => ()
-      )
-  }
-
-  override def putAll(items: Chunk[KeyValueStore.Item]): IO[IOException, Unit] = {
-    val batch = new BatchStatementBuilder(BatchType.LOGGED)
-    batch.addStatements(
-      items.map(toInsert): _*
-    )
-    executeAsync(batch.build())
-      .mapBoth(
-        refineToIOException(s"Error putting multiple key-value pairs"),
-        _ => ()
-      )
-  }
-
-  private def toInsert(item: KeyValueStore.Item): SimpleStatement =
-    cqlInsert
-      .value(
-        namespaceColumnName,
-        literal(item.namespace)
-      )
-      .value(
-        keyColumnName,
-        byteBufferFrom(item.key)
-      )
-      .value(
-        valueColumnName,
-        byteBufferFrom(item.value)
-      )
-      .build
-
-  private def executeAsync(statement: Statement[_]): Task[AsyncResultSet] =
-    ZIO.fromCompletionStage(
-      session.executeAsync(statement)
-    )
-}
-
-object CassandraKeyValueStore {
-
-  val layer: URLayer[CqlSession, KeyValueStore] =
-    ZLayer {
-      ZIO
-        .service[CqlSession]
-        .map(new CassandraKeyValueStore(_))
-    }
-
-  private[cassandra] val tableName: String =
-    withDoubleQuotes("_zflow_key_value_store")
-
-  private[cassandra] val namespaceColumnName: String =
-    withColumnPrefix("namespace")
-
-  private[cassandra] val keyColumnName: String =
-    withColumnPrefix("key")
-
-  private[cassandra] val valueColumnName: String =
-    withColumnPrefix("value")
-
-  private val table: CqlIdentifier =
-    CqlIdentifier.fromCql(tableName)
-
-  private def byteBufferFrom(bytes: Chunk[Byte]): Literal =
-    literal(
-      ByteBuffer.wrap(bytes.toArray)
-    )
-
-  private def blobValueOf(columnName: String, row: Row): Chunk[Byte] =
-    Chunk.fromArray(
-      row
-        .getByteBuffer(columnName)
-        .array
-    )
-
-  private def refineToIOException(errorContext: String): Throwable => IOException = {
-    case error: IOException =>
-      error
-    case error =>
-      new IOException(s"$errorContext: <${error.getMessage}>.", error)
-  }
-
-  private def withColumnPrefix(s: String) =
-    withDoubleQuotes("zflow_kv_" + s)
-
-  private def withDoubleQuotes(string: String) =
-    "\"" + string + "\""
-}
->>>>>>> 061abdd9
+//}