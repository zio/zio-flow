--- conflicted
+++ resolved
@@ -9,13 +9,8 @@
   val zioAws               = "5.19.26.1"
   val zioPrelude           = "1.0.0-RC16"
   val zioRocksDb           = "0.4.2"
-<<<<<<< HEAD
-  val zioSchema            = "0.4.2"
+  val zioSchema            = "0.4.7"
   val awsSdkV1             = "1.12.400"
-=======
-  val zioSchema            = "0.4.7"
-  val awsSdkV1             = "1.12.393"
->>>>>>> a42562d1
   val cassandraJavaDriver  = "4.14.1.0"
   val rocksDbJni           = "7.9.2"
   val testContainers       = "0.40.12"
