--- conflicted
+++ resolved
@@ -1,11 +1,7 @@
 object Version {
   val Scala212 = "2.12.15"
   val Scala213 = "2.13.8"
-<<<<<<< HEAD
   val Scala3   = "3.2.1"
-=======
-  val Scala3   = "3.1.0"
->>>>>>> f9cf7b84
   val Silencer = "1.7.12"
 
   val zio                  = "2.0.3"
