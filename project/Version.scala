object Version {
  val Scala212 = "2.12.17"
  val Scala213 = "2.13.8"
  val Scala3   = "3.2.1"
  val Silencer = "1.7.12"

  val zio                  = "2.0.10"
  val zioNio               = "2.0.1"
<<<<<<< HEAD
  val zioAws               = "5.20.7.3"
  val zioPrelude           = "1.0.0-RC18"
=======
  val zioAws               = "5.20.22.1"
  val zioPrelude           = "1.0.0-RC16"
>>>>>>> 9bc449a1
  val zioRocksDb           = "0.4.2"
  val zioSchema            = "0.4.8"
  val awsSdkV1             = "1.12.427"
  val cassandraJavaDriver  = "4.14.1.0"
  val rocksDbJni           = "7.10.2"
  val testContainers       = "0.40.12"
  val zioHttp              = "2.0.0-RC11"
  val zioLogging           = "2.1.10"
  val zioMetricsConnectors = "2.0.5"
  val zioConfig            = "3.0.7"
  val config               = "1.4.2"
}<|MERGE_RESOLUTION|>--- conflicted
+++ resolved
@@ -6,13 +6,8 @@
 
   val zio                  = "2.0.10"
   val zioNio               = "2.0.1"
-<<<<<<< HEAD
-  val zioAws               = "5.20.7.3"
+  val zioAws               = "5.20.22.1"
   val zioPrelude           = "1.0.0-RC18"
-=======
-  val zioAws               = "5.20.22.1"
-  val zioPrelude           = "1.0.0-RC16"
->>>>>>> 9bc449a1
   val zioRocksDb           = "0.4.2"
   val zioSchema            = "0.4.8"
   val awsSdkV1             = "1.12.427"
