--- conflicted
+++ resolved
@@ -8,13 +8,8 @@
   val zioNio               = "2.0.0"
   val zioAws               = "5.17.295.6"
   val zioRocksDb           = "0.4.2"
-<<<<<<< HEAD
-  val zioSchema            = "0.2.1+7-39f57f3e-SNAPSHOT" // TODO: switch back to stable
+  val zioSchema            = "0.3.1"
   val awsSdkV1             = "1.12.345"
-=======
-  val zioSchema            = "0.3.1"
-  val awsSdkV1             = "1.12.344"
->>>>>>> a4d9c97c
   val cassandraJavaDriver  = "4.14.1.0"
   val rocksDbJni           = "7.7.3"
   val testContainers       = "0.40.11"
