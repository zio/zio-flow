object Version {
  val Scala212 = "2.12.15"
  val Scala213 = "2.13.8"
  val Scala3   = "3.1.0"
  val Silencer = "1.7.12"

  val zio                  = "2.0.3"
  val zioNio               = "2.0.0"
  val zioAws               = "5.17.224.3"
  val zioRocksDb           = "0.4.1"
  val zioSchema            = "0.2.1+7-39f57f3e-SNAPSHOT" // TODO: switch back to stable
<<<<<<< HEAD
  val awsSdkV1             = "1.12.141"
  val cassandraJavaDriver  = "4.14.1.0"
=======
  val awsSdkV1             = "1.12.338"
  val cassandraJavaDriver  = "4.13.0.0"
>>>>>>> da89164d
  val rocksDbJni           = "7.2.2"
  val testContainers       = "0.40.11"
  val zioHttp              = "2.0.0-RC10"
  val zioLogging           = "2.1.0"
  val zioMetricsConnectors = "2.0.0"
}<|MERGE_RESOLUTION|>--- conflicted
+++ resolved
@@ -9,13 +9,8 @@
   val zioAws               = "5.17.224.3"
   val zioRocksDb           = "0.4.1"
   val zioSchema            = "0.2.1+7-39f57f3e-SNAPSHOT" // TODO: switch back to stable
-<<<<<<< HEAD
-  val awsSdkV1             = "1.12.141"
+  val awsSdkV1             = "1.12.338"
   val cassandraJavaDriver  = "4.14.1.0"
-=======
-  val awsSdkV1             = "1.12.338"
-  val cassandraJavaDriver  = "4.13.0.0"
->>>>>>> da89164d
   val rocksDbJni           = "7.2.2"
   val testContainers       = "0.40.11"
   val zioHttp              = "2.0.0-RC10"
