--- conflicted
+++ resolved
@@ -206,11 +206,7 @@
 
   def stdSettings(prjName: String) = Seq(
     name                     := s"$prjName",
-<<<<<<< HEAD
-    crossScalaVersions       := Seq(Scala211, Scala212, Scala213),
-=======
     crossScalaVersions       := Seq(Scala212, Scala213),
->>>>>>> dd290a75
     ThisBuild / scalaVersion := Scala213,
     scalacOptions            := stdOptions ++ extraOptions(scalaVersion.value, optimize = !isSnapshot.value),
     libraryDependencies ++= {
