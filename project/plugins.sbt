--- conflicted
+++ resolved
@@ -1,12 +1,7 @@
 addSbtPlugin("ch.epfl.scala"      % "sbt-bloop"                     % "1.5.6")
 addSbtPlugin("com.eed3si9n"       % "sbt-buildinfo"                 % "0.11.0")
-<<<<<<< HEAD
-addSbtPlugin("com.github.sbt"     % "sbt-ci-release"                % "1.5.11")
+addSbtPlugin("com.github.sbt"     % "sbt-ci-release"                % "1.5.12")
 addSbtPlugin("com.github.cb372"   % "sbt-explicit-dependencies"     % "0.3.1")
-=======
-addSbtPlugin("com.github.sbt"     % "sbt-ci-release"                % "1.5.12")
-addSbtPlugin("com.github.cb372"   % "sbt-explicit-dependencies"     % "0.2.16")
->>>>>>> f0bb078e
 addSbtPlugin("com.typesafe"       % "sbt-mima-plugin"               % "1.1.2")
 addSbtPlugin("de.heikoseeberger"  % "sbt-header"                    % "5.10.0")
 addSbtPlugin("org.portable-scala" % "sbt-scala-native-crossproject" % "1.3.1")
