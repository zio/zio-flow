addSbtPlugin("ch.epfl.scala"                     % "sbt-bloop"                     % "1.5.4")
addSbtPlugin("com.eed3si9n"                      % "sbt-buildinfo"                 % "0.10.0")
addSbtPlugin("com.github.sbt"                    % "sbt-unidoc"                    % "0.5.0")
addSbtPlugin("com.github.sbt"                    % "sbt-ci-release"                % "1.5.10")
addSbtPlugin("com.github.cb372"                  % "sbt-explicit-dependencies"     % "0.2.16")
addSbtPlugin("com.thoughtworks.sbt-api-mappings" % "sbt-api-mappings"              % "3.0.0")
addSbtPlugin("com.typesafe"                      % "sbt-mima-plugin"               % "1.1.1")
addSbtPlugin("de.heikoseeberger"                 % "sbt-header"                    % "5.6.0")
addSbtPlugin("org.portable-scala"                % "sbt-scala-native-crossproject" % "1.1.0")
addSbtPlugin("org.portable-scala"                % "sbt-scalajs-crossproject"      % "1.1.0")
addSbtPlugin("org.scala-js"                      % "sbt-scalajs"                   % "1.8.0")
addSbtPlugin("org.scala-native"                  % "sbt-scala-native"              % "0.4.2")
addSbtPlugin("org.scalameta"                     % "sbt-mdoc"                      % "2.2.24")
addSbtPlugin("org.scalameta"                     % "sbt-scalafmt"                  % "2.4.6")
addSbtPlugin("pl.project13.scala"                % "sbt-jcstress"                  % "0.2.0")
addSbtPlugin("pl.project13.scala"                % "sbt-jmh"                       % "0.4.3")
<<<<<<< HEAD
addSbtPlugin("org.scoverage"                     % "sbt-scoverage"                 % "2.0.5")

libraryDependencies += "org.scalameta" % "scalameta_2.12" % "4.5.4"

ThisBuild / libraryDependencySchemes ++= Seq(
  "org.scala-lang.modules" %% "scala-xml" % VersionScheme.Always
)
=======
addSbtPlugin("dev.zio"                           % "zio-sbt-website"               % "0.0.0+80-e5b408eb-SNAPSHOT")

libraryDependencies += "org.scalameta" % "scalameta_2.12" % "4.5.4"

resolvers += Resolver.sonatypeRepo("public")
>>>>>>> f9cf7b84
<|MERGE_RESOLUTION|>--- conflicted
+++ resolved
@@ -14,18 +14,13 @@
 addSbtPlugin("org.scalameta"                     % "sbt-scalafmt"                  % "2.4.6")
 addSbtPlugin("pl.project13.scala"                % "sbt-jcstress"                  % "0.2.0")
 addSbtPlugin("pl.project13.scala"                % "sbt-jmh"                       % "0.4.3")
-<<<<<<< HEAD
+addSbtPlugin("dev.zio"                           % "zio-sbt-website"               % "0.0.0+80-e5b408eb-SNAPSHOT")
 addSbtPlugin("org.scoverage"                     % "sbt-scoverage"                 % "2.0.5")
 
 libraryDependencies += "org.scalameta" % "scalameta_2.12" % "4.5.4"
 
+resolvers += Resolver.sonatypeRepo("public")
+
 ThisBuild / libraryDependencySchemes ++= Seq(
   "org.scala-lang.modules" %% "scala-xml" % VersionScheme.Always
-)
-=======
-addSbtPlugin("dev.zio"                           % "zio-sbt-website"               % "0.0.0+80-e5b408eb-SNAPSHOT")
-
-libraryDependencies += "org.scalameta" % "scalameta_2.12" % "4.5.4"
-
-resolvers += Resolver.sonatypeRepo("public")
->>>>>>> f9cf7b84
+)