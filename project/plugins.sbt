<<<<<<< HEAD
addSbtPlugin("ch.epfl.scala"                     % "sbt-bloop"                     % "1.5.6")
addSbtPlugin("ch.epfl.scala"                     % "sbt-scalafix"                  % "0.10.4")
addSbtPlugin("com.eed3si9n"                      % "sbt-buildinfo"                 % "0.11.0")
addSbtPlugin("com.github.sbt"                    % "sbt-unidoc"                    % "0.5.0")
addSbtPlugin("com.github.sbt"                    % "sbt-ci-release"                % "1.5.11")
addSbtPlugin("com.github.cb372"                  % "sbt-explicit-dependencies"     % "0.2.16")
addSbtPlugin("com.thoughtworks.sbt-api-mappings" % "sbt-api-mappings"              % "3.0.2")
addSbtPlugin("com.typesafe"                      % "sbt-mima-plugin"               % "1.1.1")
addSbtPlugin("de.heikoseeberger"                 % "sbt-header"                    % "5.9.0")
addSbtPlugin("org.portable-scala"                % "sbt-scala-native-crossproject" % "1.2.0")
addSbtPlugin("org.portable-scala"                % "sbt-scalajs-crossproject"      % "1.2.0")
addSbtPlugin("org.scala-js"                      % "sbt-scalajs"                   % "1.12.0")
addSbtPlugin("org.scala-native"                  % "sbt-scala-native"              % "0.4.9")
addSbtPlugin("org.scalameta"                     % "sbt-mdoc"                      % "2.3.6")
addSbtPlugin("org.scalameta"                     % "sbt-scalafmt"                  % "2.5.0")
addSbtPlugin("pl.project13.scala"                % "sbt-jcstress"                  % "0.2.0")
addSbtPlugin("pl.project13.scala"                % "sbt-jmh"                       % "0.4.4")
addSbtPlugin("dev.zio"                           % "zio-sbt-website"               % "0.3.6")
addSbtPlugin("org.scoverage"                     % "sbt-scoverage"                 % "2.0.6")

libraryDependencies += "org.scalameta" % "scalameta_2.12" % "4.7.1"
libraryDependencies += "org.snakeyaml" % "snakeyaml-engine" % "2.4"

resolvers += Resolver.sonatypeRepo("public")
=======
addSbtPlugin("ch.epfl.scala"      % "sbt-bloop"                     % "1.5.6")
addSbtPlugin("com.eed3si9n"       % "sbt-buildinfo"                 % "0.11.0")
addSbtPlugin("com.github.sbt"     % "sbt-ci-release"                % "1.5.11")
addSbtPlugin("com.github.cb372"   % "sbt-explicit-dependencies"     % "0.2.16")
addSbtPlugin("com.typesafe"       % "sbt-mima-plugin"               % "1.1.1")
addSbtPlugin("de.heikoseeberger"  % "sbt-header"                    % "5.9.0")
addSbtPlugin("org.portable-scala" % "sbt-scala-native-crossproject" % "1.2.0")
addSbtPlugin("org.portable-scala" % "sbt-scalajs-crossproject"      % "1.2.0")
addSbtPlugin("org.scala-js"       % "sbt-scalajs"                   % "1.13.0")
addSbtPlugin("org.scala-native"   % "sbt-scala-native"              % "0.4.10")
addSbtPlugin("org.scalameta"      % "sbt-scalafmt"                  % "2.5.0")
addSbtPlugin("pl.project13.scala" % "sbt-jcstress"                  % "0.2.0")
addSbtPlugin("pl.project13.scala" % "sbt-jmh"                       % "0.4.4")
addSbtPlugin("dev.zio"            % "zio-sbt-website"               % "0.3.6")
addSbtPlugin("org.scoverage"      % "sbt-scoverage"                 % "2.0.7")

libraryDependencies += "org.scalameta" % "scalameta_2.12" % "4.7.4"
>>>>>>> 236ea139

ThisBuild / libraryDependencySchemes ++= Seq(
  "org.scala-lang.modules" %% "scala-xml" % VersionScheme.Always
)<|MERGE_RESOLUTION|>--- conflicted
+++ resolved
@@ -1,4 +1,3 @@
-<<<<<<< HEAD
 addSbtPlugin("ch.epfl.scala"                     % "sbt-bloop"                     % "1.5.6")
 addSbtPlugin("ch.epfl.scala"                     % "sbt-scalafix"                  % "0.10.4")
 addSbtPlugin("com.eed3si9n"                      % "sbt-buildinfo"                 % "0.11.0")
@@ -10,38 +9,19 @@
 addSbtPlugin("de.heikoseeberger"                 % "sbt-header"                    % "5.9.0")
 addSbtPlugin("org.portable-scala"                % "sbt-scala-native-crossproject" % "1.2.0")
 addSbtPlugin("org.portable-scala"                % "sbt-scalajs-crossproject"      % "1.2.0")
-addSbtPlugin("org.scala-js"                      % "sbt-scalajs"                   % "1.12.0")
-addSbtPlugin("org.scala-native"                  % "sbt-scala-native"              % "0.4.9")
+addSbtPlugin("org.scala-js"                      % "sbt-scalajs"                   % "1.13.0")
+addSbtPlugin("org.scala-native"                  % "sbt-scala-native"              % "0.4.10")
 addSbtPlugin("org.scalameta"                     % "sbt-mdoc"                      % "2.3.6")
 addSbtPlugin("org.scalameta"                     % "sbt-scalafmt"                  % "2.5.0")
 addSbtPlugin("pl.project13.scala"                % "sbt-jcstress"                  % "0.2.0")
 addSbtPlugin("pl.project13.scala"                % "sbt-jmh"                       % "0.4.4")
 addSbtPlugin("dev.zio"                           % "zio-sbt-website"               % "0.3.6")
-addSbtPlugin("org.scoverage"                     % "sbt-scoverage"                 % "2.0.6")
+addSbtPlugin("org.scoverage"                     % "sbt-scoverage"                 % "2.0.7")
 
-libraryDependencies += "org.scalameta" % "scalameta_2.12" % "4.7.1"
+libraryDependencies += "org.scalameta" % "scalameta_2.12" % "4.7.4"
 libraryDependencies += "org.snakeyaml" % "snakeyaml-engine" % "2.4"
 
 resolvers += Resolver.sonatypeRepo("public")
-=======
-addSbtPlugin("ch.epfl.scala"      % "sbt-bloop"                     % "1.5.6")
-addSbtPlugin("com.eed3si9n"       % "sbt-buildinfo"                 % "0.11.0")
-addSbtPlugin("com.github.sbt"     % "sbt-ci-release"                % "1.5.11")
-addSbtPlugin("com.github.cb372"   % "sbt-explicit-dependencies"     % "0.2.16")
-addSbtPlugin("com.typesafe"       % "sbt-mima-plugin"               % "1.1.1")
-addSbtPlugin("de.heikoseeberger"  % "sbt-header"                    % "5.9.0")
-addSbtPlugin("org.portable-scala" % "sbt-scala-native-crossproject" % "1.2.0")
-addSbtPlugin("org.portable-scala" % "sbt-scalajs-crossproject"      % "1.2.0")
-addSbtPlugin("org.scala-js"       % "sbt-scalajs"                   % "1.13.0")
-addSbtPlugin("org.scala-native"   % "sbt-scala-native"              % "0.4.10")
-addSbtPlugin("org.scalameta"      % "sbt-scalafmt"                  % "2.5.0")
-addSbtPlugin("pl.project13.scala" % "sbt-jcstress"                  % "0.2.0")
-addSbtPlugin("pl.project13.scala" % "sbt-jmh"                       % "0.4.4")
-addSbtPlugin("dev.zio"            % "zio-sbt-website"               % "0.3.6")
-addSbtPlugin("org.scoverage"      % "sbt-scoverage"                 % "2.0.7")
-
-libraryDependencies += "org.scalameta" % "scalameta_2.12" % "4.7.4"
->>>>>>> 236ea139
 
 ThisBuild / libraryDependencySchemes ++= Seq(
   "org.scala-lang.modules" %% "scala-xml" % VersionScheme.Always
