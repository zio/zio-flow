--- conflicted
+++ resolved
@@ -10,13 +10,8 @@
 addSbtPlugin("org.portable-scala"                % "sbt-scalajs-crossproject"      % "1.1.0")
 addSbtPlugin("org.scala-js"                      % "sbt-scalajs"                   % "1.8.0")
 addSbtPlugin("org.scala-native"                  % "sbt-scala-native"              % "0.4.2")
-<<<<<<< HEAD
 addSbtPlugin("org.scalameta"                     % "sbt-mdoc"                      % "2.3.6")
-addSbtPlugin("org.scalameta"                     % "sbt-scalafmt"                  % "2.4.6")
-=======
-addSbtPlugin("org.scalameta"                     % "sbt-mdoc"                      % "2.2.24")
 addSbtPlugin("org.scalameta"                     % "sbt-scalafmt"                  % "2.5.0")
->>>>>>> d33aaabe
 addSbtPlugin("pl.project13.scala"                % "sbt-jcstress"                  % "0.2.0")
 addSbtPlugin("pl.project13.scala"                % "sbt-jmh"                       % "0.4.3")
 addSbtPlugin("dev.zio"                           % "zio-sbt-website"               % "0.0.0+80-e5b408eb-SNAPSHOT")
