--- conflicted
+++ resolved
@@ -1,26 +1,3 @@
-<<<<<<< HEAD
-addSbtPlugin("ch.epfl.scala"                     % "sbt-bloop"                     % "1.5.3")
-addSbtPlugin("ch.epfl.scala"                     % "sbt-scalafix"                  % "0.10.4")
-addSbtPlugin("com.eed3si9n"                      % "sbt-buildinfo"                 % "0.11.0")
-addSbtPlugin("com.github.sbt"                    % "sbt-unidoc"                    % "0.5.0")
-addSbtPlugin("com.github.sbt"                    % "sbt-ci-release"                % "1.5.10")
-addSbtPlugin("com.github.cb372"                  % "sbt-explicit-dependencies"     % "0.2.16")
-addSbtPlugin("com.thoughtworks.sbt-api-mappings" % "sbt-api-mappings"              % "3.0.2")
-addSbtPlugin("com.typesafe"                      % "sbt-mima-plugin"               % "1.1.0")
-addSbtPlugin("de.heikoseeberger"                 % "sbt-header"                    % "5.7.0")
-addSbtPlugin("org.portable-scala"                % "sbt-scala-native-crossproject" % "1.2.0")
-addSbtPlugin("org.portable-scala"                % "sbt-scalajs-crossproject"      % "1.2.0")
-addSbtPlugin("org.scala-js"                      % "sbt-scalajs"                   % "1.10.1")
-addSbtPlugin("org.scala-native"                  % "sbt-scala-native"              % "0.4.7")
-addSbtPlugin("org.scalameta"                     % "sbt-mdoc"                      % "2.3.3")
-addSbtPlugin("org.scalameta"                     % "sbt-scalafmt"                  % "2.4.6")
-addSbtPlugin("pl.project13.scala"                % "sbt-jcstress"                  % "0.2.0")
-addSbtPlugin("pl.project13.scala"                % "sbt-jmh"                       % "0.4.3")
-addSbtPlugin("com.timushev.sbt"                  % "sbt-updates"                   % "0.6.3")
-
-libraryDependencies += "org.scalameta" % "scalameta_2.12"   % "4.5.4"
-libraryDependencies += "org.snakeyaml" % "snakeyaml-engine" % "2.4"
-=======
 addSbtPlugin("ch.epfl.scala"                     % "sbt-bloop"                     % "1.5.4")
 addSbtPlugin("ch.epfl.scala"                     % "sbt-scalafix"                  % "0.10.4")
 addSbtPlugin("com.eed3si9n"                      % "sbt-buildinfo"                 % "0.11.0")
@@ -48,5 +25,4 @@
 
 ThisBuild / libraryDependencySchemes ++= Seq(
   "org.scala-lang.modules" %% "scala-xml" % VersionScheme.Always
-)
->>>>>>> 88c1a956
+)