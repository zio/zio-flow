--- conflicted
+++ resolved
@@ -1,9 +1,5 @@
-<<<<<<< HEAD
-addSbtPlugin("ch.epfl.scala"                     % "sbt-bloop"                     % "1.5.4")
+addSbtPlugin("ch.epfl.scala"                     % "sbt-bloop"                     % "1.5.6")
 addSbtPlugin("ch.epfl.scala"                     % "sbt-scalafix"                  % "0.10.4")
-=======
-addSbtPlugin("ch.epfl.scala"                     % "sbt-bloop"                     % "1.5.6")
->>>>>>> 75e12036
 addSbtPlugin("com.eed3si9n"                      % "sbt-buildinfo"                 % "0.11.0")
 addSbtPlugin("com.github.sbt"                    % "sbt-unidoc"                    % "0.5.0")
 addSbtPlugin("com.github.sbt"                    % "sbt-ci-release"                % "1.5.11")
@@ -22,12 +18,8 @@
 addSbtPlugin("dev.zio"                           % "zio-sbt-website"               % "0.1.5")
 addSbtPlugin("org.scoverage"                     % "sbt-scoverage"                 % "2.0.6")
 
-<<<<<<< HEAD
-libraryDependencies += "org.scalameta" % "scalameta_2.12"   % "4.6.0"
+libraryDependencies += "org.scalameta" % "scalameta_2.12" % "4.7.1"
 libraryDependencies += "org.snakeyaml" % "snakeyaml-engine" % "2.4"
-=======
-libraryDependencies += "org.scalameta" % "scalameta_2.12" % "4.7.1"
->>>>>>> 75e12036
 
 resolvers += Resolver.sonatypeRepo("public")
 
