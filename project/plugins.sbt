--- conflicted
+++ resolved
@@ -5,17 +5,10 @@
 addSbtPlugin("com.github.cb372"                  % "sbt-explicit-dependencies"     % "0.2.16")
 addSbtPlugin("com.thoughtworks.sbt-api-mappings" % "sbt-api-mappings"              % "3.0.2")
 addSbtPlugin("com.typesafe"                      % "sbt-mima-plugin"               % "1.1.1")
-<<<<<<< HEAD
-addSbtPlugin("de.heikoseeberger"                 % "sbt-header"                    % "5.6.5")
+addSbtPlugin("de.heikoseeberger"                 % "sbt-header"                    % "5.9.0")
 addSbtPlugin("org.portable-scala"                % "sbt-scala-native-crossproject" % "1.2.0")
 addSbtPlugin("org.portable-scala"                % "sbt-scalajs-crossproject"      % "1.2.0")
-addSbtPlugin("org.scala-js"                      % "sbt-scalajs"                   % "1.8.0")
-=======
-addSbtPlugin("de.heikoseeberger"                 % "sbt-header"                    % "5.9.0")
-addSbtPlugin("org.portable-scala"                % "sbt-scala-native-crossproject" % "1.1.0")
-addSbtPlugin("org.portable-scala"                % "sbt-scalajs-crossproject"      % "1.1.0")
 addSbtPlugin("org.scala-js"                      % "sbt-scalajs"                   % "1.11.0")
->>>>>>> 03c85a7c
 addSbtPlugin("org.scala-native"                  % "sbt-scala-native"              % "0.4.2")
 addSbtPlugin("org.scalameta"                     % "sbt-mdoc"                      % "2.2.24")
 addSbtPlugin("org.scalameta"                     % "sbt-scalafmt"                  % "2.5.0")
