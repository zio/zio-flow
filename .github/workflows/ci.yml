--- conflicted
+++ resolved
@@ -31,11 +31,7 @@
       fail-fast: false
       matrix:
         java: ['adopt@1.8', 'adopt@1.11']
-<<<<<<< HEAD
-        scala: ['2.12.13', '2.13.4']
-=======
         scala: ['2.12.15', '2.13.7']
->>>>>>> 9c8fc938
     steps:
       - name: Checkout current branch
         uses: actions/checkout@v2.3.4
