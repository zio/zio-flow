--- conflicted
+++ resolved
@@ -3,10 +3,7 @@
 import java.io.IOException
 
 import zio._
-<<<<<<< HEAD
 import zio.stream.ZStream
-=======
->>>>>>> 9282807a
 
 trait KeyValueStore {
   def put(namespace: String, key: Chunk[Byte], value: Chunk[Byte]): IO[IOException, Boolean]
@@ -14,4 +11,5 @@
   def get(namespace: String, key: Chunk[Byte]): IO[IOException, Option[Chunk[Byte]]]
 
   def scanAll(namespace: String): ZStream[Any, IOException, (Chunk[Byte], Chunk[Byte])]
+
 }