--- conflicted
+++ resolved
@@ -3,10 +3,7 @@
 import java.io.IOException
 
 import zio._
-<<<<<<< HEAD
 import zio.console.putStrLn
-=======
->>>>>>> 9282807a
 import zio.schema._
 
 final case class DurablePromise[E, A](promiseId: String, durableLog: DurableLog, promise: Promise[E, A]) {
@@ -18,14 +15,9 @@
   def awaitEither(implicit schemaE: Schema[E], schemaA: Schema[A]): IO[IOException, Either[E, A]] =
     putStrLn("Await on Promise " + promise).provide(Has(console.Console.Service.live)) *> promise.await.either
 }
-<<<<<<< HEAD
 
 object DurablePromise {
   def make[E, A](promiseId: String, durableLog: DurableLog, promise: Promise[E, A]): DurablePromise[E, A] =
     DurablePromise(promiseId, durableLog, promise)
-=======
-object DurablePromise                                                            {
-  def make[E, A](promiseId: String, durableLog: DurableLog): DurablePromise[E, A] =
-    DurablePromise(promiseId, durableLog)
->>>>>>> 9282807a
+
 }