package zio.flow.server

import java.io.IOException
import zio._
import zio.console.putStrLn
import zio.schema._

final case class DurablePromise[E, A](promiseId: String, durableLog: DurableLog, promise: Promise[E, A]) {
  def succeed(value: A)(implicit schemaA: Schema[A]): IO[IOException, Boolean] =
    putStrLn("Succeed on Promise " + promise).provide(Has(console.Console.Service.live)) *> promise.succeed(value)

  def fail(error: E)(implicit schemaE: Schema[E]): IO[IOException, Boolean] = promise.fail(error)

  def awaitEither(implicit schemaE: Schema[E], schemaA: Schema[A]): IO[IOException, Either[E, A]] =
    putStrLn("Await on Promise " + promise).provide(Has(console.Console.Service.live)) *> promise.await.either
}

object DurablePromise {
  def make[E, A](promiseId: String, durableLog: DurableLog, promise: Promise[E, A]): DurablePromise[E, A] =
    DurablePromise(promiseId, durableLog, promise)
<<<<<<< HEAD

=======
>>>>>>> 2dfcfcee
}<|MERGE_RESOLUTION|>--- conflicted
+++ resolved
@@ -18,8 +18,4 @@
 object DurablePromise {
   def make[E, A](promiseId: String, durableLog: DurableLog, promise: Promise[E, A]): DurablePromise[E, A] =
     DurablePromise(promiseId, durableLog, promise)
-<<<<<<< HEAD
-
-=======
->>>>>>> 2dfcfcee
 }