/*
 * Copyright 2021 John A. De Goes and the ZIO Contributors
 *
 * Licensed under the Apache License, Version 2.0 (the "License");
 * you may not use this file except in compliance with the License.
 * You may obtain a copy of the License at
 *
 *     http://www.apache.org/licenses/LICENSE-2.0
 *
 * Unless required by applicable law or agreed to in writing, software
 * distributed under the License is distributed on an "AS IS" BASIS,
 * WITHOUT WARRANTIES OR CONDITIONS OF ANY KIND, either express or implied.
 * See the License for the specific language governing permissions and
 * limitations under the License.
 */

package zio.flow.server

import java.io.IOException
import java.time.Duration

import zio._
import zio.clock._
import zio.console.putStrLn
import zio.flow._
import zio.flow.remote.{Remote, SchemaAndValue}
<<<<<<< HEAD
import zio.flow.zFlow.{ZFlow, ZFlowExecutor}
import zio.schema.DeriveSchema.gen
import zio.schema._
=======
import zio.flow.server.PersistentExecutor.{State, TState}
import zio.flow.zFlow.ZFlow._
import zio.flow.zFlow.{ZFlow, ZFlowExecutor}
import zio.schema.Schema
>>>>>>> 9c8fc938

final case class PersistentExecutor(
                                     clock: Clock.Service,
                                     durableLog: DurableLog,
                                     kvStore: KeyValueStore,
                                     opExec: OperationExecutor[Any],
                                     workflows: Ref[Map[String, Ref[PersistentExecutor.State[_, _]]]]
                                   ) extends ZFlowExecutor[String] {

  import PersistentExecutor._

  type Erased = ZFlow[Any, Any, Any]
  type ErasedCont = Remote[Any] => ZFlow[Any, Any, Any]

  def erase(flow: ZFlow[_, _, _]): Erased = flow.asInstanceOf[Erased]

  def eraseCont(cont: Remote[_] => ZFlow[_, _, _]): ErasedCont =
    cont.asInstanceOf[ErasedCont]

  def eval[A](r: Remote[A]): UIO[SchemaAndValue[A]] = UIO(
    r.evalWithSchema.getOrElse(throw new IllegalStateException("Eval could not be reduced to Right of Either."))
  )

  def lit[A](a: A): Remote[A] =
    Remote.Literal(a, Schema.fail("It is not expected to serialize this value"))

  def coerceRemote[A](remote: Remote[_]): Remote[A] = remote.asInstanceOf[Remote[A]]

  def applyFunction[R, E, A, B](f: Remote[A] => ZFlow[R, E, B], env: SchemaAndValue[R]): ZFlow[A, E, B] =
    ZFlow.Apply(remoteA => f(remoteA).provide(env.toRemote))

  //
  //    // 1. Read the environment `A` => ZFlow.Input (peek the environment)
  //    // 2. Push R onto the environment
  //    // 3. Run the workflow returned by `f`
  //
  //  state.update { state =>
  //    val cont = Instruction.handleSuccess(ZFlow.input[A])
  //    state.copy(stack = cont :: state.stack)
  //
  //  }

  def getVariable(workflowId: String, variableName: String): UIO[Option[Any]] =
    (for {
      map <- workflows.get
      stateRef <- ZIO.fromOption(map.get(workflowId))
      state <- stateRef.get
      value <- ZIO.fromOption(state.getVariable(variableName))
    } yield value).optional

  def setVariable(workflowId: String, variableName: String, value: SchemaAndValue[_]): UIO[Boolean] =
    (for {
      map <- workflows.get
      stateRef <- ZIO.fromOption(map.get(workflowId))
      _ <- stateRef.update(state => state.copy(variables = state.variables.updated(variableName, value)))
      // TODO: It is time to retry a workflow that is suspended, because a variable changed.
      // _        <- stateRef.modify(state => (state.retry.forkDaemon, state.copy(retry = ZIO.unit))).flatten
    } yield true).catchAll(_ => UIO(false))

  def submit[E: Schema, A: Schema](uniqueId: String, flow: ZFlow[Any, E, A]): IO[E, A] = {
<<<<<<< HEAD
    import zio.flow.zFlow.ZFlow._
    def step(ref: Ref[State[E, A]]): IO[IOException, Unit] = {

      def onSuccess(value: Remote[_]): IO[IOException, Unit] =
        ref.get.flatMap { state =>
          state.stack match {
            case Nil =>
              eval(value).flatMap { schemaAndValue =>
                state.result.succeed(schemaAndValue.value.asInstanceOf[A]).unit
=======
    def step(ref: Ref[State[E, A]]): IO[IOException, Unit] =
      ref.get.flatMap { state =>
        state.current match {
          case Return(value) =>
            ref.get.flatMap { state =>
              state.stack match {
                case Nil =>
                  eval(value).flatMap { schemaAndValue0 =>
                    val schemaAndValue = schemaAndValue0.asInstanceOf[SchemaAndValue[A]]
                    state.result.succeed(schemaAndValue.value: A).unit
                  }
                case _ :: _ => ???
>>>>>>> 9c8fc938
              }
            case Instruction.PopEnv :: newStack =>
              ref.update(state => state.copy(stack = newStack, envStack = state.envStack.tail)) *>
                onSuccess(value)
            case Instruction.PushEnv(env) :: newStack =>
              eval(env).flatMap { schemaAndValue =>
                ref.update(state => state.copy(stack = newStack, envStack = schemaAndValue :: state.envStack))
              } *> onSuccess(value)
            case Instruction.Continuation(_, onSuccess) :: newStack =>
              ref.update(_.copy(current = onSuccess.provide(coerceRemote(value)), stack = newStack)) *>
                step(ref)
            case Instruction.PopFallback :: newStack => ref.update(state => state.copy(stack = newStack, tstate = state.tstate.popFallback.getOrElse(state.tstate))) *> onSuccess(value) //TODO : Fail in an elegant way
          }
        }

<<<<<<< HEAD
      def onError(value: Remote[_]): IO[IOException, Unit] =
        ref.get.flatMap { state =>
          state.stack match {
            case Nil =>
              eval(value).flatMap { schemaAndValue =>
                state.result.fail(schemaAndValue.value.asInstanceOf[E]).unit
              }
            case Instruction.PopEnv :: newStack =>
              ref.update(state => state.copy(stack = newStack, envStack = state.envStack.tail)) *>
                onError(value)
            case Instruction.PushEnv(env) :: newStack =>
              eval(env).flatMap { schemaAndValue =>
                ref.update(state => state.copy(stack = newStack, envStack = schemaAndValue :: state.envStack))
              } *> onError(value)
            case Instruction.Continuation(onError, _) :: newStack =>
              ref.update(_.copy(current = onError.provide(coerceRemote(value)), stack = newStack)) *>
                step(ref)
            case Instruction.PopFallback :: _ =>
              ???
          }
        }

      ref.get.flatMap(state =>
        state.current match {
          case Return(value) =>
            onSuccess(value)

          case Now =>
            clock.instant.flatMap { currInstant =>
              onSuccess(coerceRemote(lit(currInstant)))
            }

          case Input() =>
            ref.get.flatMap { state =>
              onSuccess(state.currentEnvironment.toRemote)
            }

          case WaitTill(instant) =>
            val wait = for {
              start <- clock.instant
              end <- eval(instant).map(_.value)
              _ <- clock.sleep(Duration.between(start, end))
            } yield ()
            wait *> onSuccess(())

          case Modify(svar, f0) =>
            val f = f0.asInstanceOf[Remote[Any] => Remote[(A, Any)]]
            val a: ZIO[Any, Nothing, A] = for {
              vRefTuple <- eval(svar).map(_.value.asInstanceOf[(String, Ref[Any])])
              value <- vRefTuple._2.get
              tuple <- eval(f(lit(value))).map(_.value)
              _ <- vRefTuple._2.set(tuple._2)
              _ <- ref.update(_.addReadVar(vRefTuple._1))
            } yield tuple._1

            a.flatMap { r =>
              onSuccess(r)
            }

          case apply@Apply(_) =>
            ref.update { state =>
              val env = state.currentEnvironment
              state.copy(current = apply.lambda(env.toRemote.asInstanceOf[Remote[apply.ValueA]]))
            } *> step(ref)

          case fold@Fold(_, _, _) =>
            ref.update { state =>
              val cont = Instruction.Continuation(fold.ifError, fold.ifSuccess)
              state.copy(current = fold.value, stack = cont :: state.stack)
            } *> step(ref)

          case RunActivity(input, activity) =>
            val a = for {
              inp <- eval(input)
              output <- opExec.execute(inp.value, activity.operation)
              _ <- ref.update(_.addCompensation(activity.compensate.provide(lit(output))))
            } yield output

            a.foldM(
              error => onError(lit(error)),
              success => onSuccess(lit(success))
            )

          case Transaction(flow) =>
            val env = state.currentEnvironment.value
            for {
              _ <- ref.update(_.enterTransaction(flow.provide(lit(env.asInstanceOf)))) // TODO : Casting to Nothing will fail
              _ <- ref.update(_.copy(current = flow))
              _ <- step(ref)
            } yield ()

          case Ensuring(flow, finalizer) =>
            ref.get.flatMap { state =>
              val cont = Instruction.Continuation[Any, Any, Any](
                ZFlow.input[Any].flatMap(e => finalizer *> ZFlow.fail(e)),
                ZFlow.input[Any].flatMap(a => finalizer *> ZFlow.succeed(a))
              )
              ref.update(_.copy(current = flow, stack = cont :: state.stack)) *>
                step(ref)
            }

          case Unwrap(remote) =>
            (for {
              evaluatedFlow <- eval(remote)
              _ <- ref.update(_.copy(current = evaluatedFlow.value))
            } yield ()) *> step(ref)

          case foreach@Foreach(_, _) => ???

          case Fork(workflow) =>
            val fiber = for {
              _ <- ref.update(_.copy(current = workflow))
              f <- step(ref).fork
            } yield f

            fiber.flatMap(f => onSuccess(f.asInstanceOf))

          case Timeout(flow, duration) =>
            ref.get.flatMap { state =>
              for {
                d <- eval(duration).map(_.value)
                output <- ref.update(_.copy(current = flow)) *> step(ref).timeout(d).provide(Has(clock))
                _ <- output match {
                  case Some(value) => state.result.succeed(value.asInstanceOf)
                  case None => state.result.succeed(().asInstanceOf)
                }
              } yield ()
            }

          case Provide(value, flow) =>
            eval(value).flatMap { schemaAndValue =>
              ref.update(state =>
                state.copy(
                  current = flow,
                  stack = Instruction.PopEnv :: state.stack,
                  envStack = schemaAndValue :: state.envStack
                )
              )
            } *> step(ref)
=======
          case Input(_) => ???

          case WaitTill(_) => ???

          case Modify(_, _) => ???

          case Fold(_, _, _) => ???

          case RunActivity(_, _) => ???

          case Transaction(_) => ???

          case Ensuring(_, _) => ???

          case Unwrap(_) => ???

          case Foreach(_, _) => ???

          case Fork(_) => ???

          case Timeout(_, _) => ???

          case Provide(_, _) => ???
>>>>>>> 9c8fc938

          case Die => ZIO.die(new IllegalStateException("Could not evaluate ZFlow"))

          case RetryUntil => ???
            // TODO : get the tstate. If there s a fallback, do it right away. Otherwise, enter suspended mode.(Set the durable promise)
            //TODO : Modify alters durable promise.
            //TODO : Some way of resuming a workflow (from the outside)

//            //TODO : Implement something like compileStatus in State
//            for {
//              state <- ref.get
//              _ <- state.getTransactionFlow match {
//                case Some(flow) =>
//                  ref.update(
//                    _.addRetry(FlowDurablePromise(flow.asInstanceOf[ZFlow[Any, E, A]], state.result))
//                      .setSuspended()
//                  )
//
//                case None => ZIO.dieMessage("There is no transaction to retry.")
//              }
//            } yield ()

<<<<<<< HEAD
          case OrTry(left, right) => ???
            // for {
            //   state <- ref.get
            //   _ <- state.tstate.addFallback(right.provide(state.currentEnvironment.value)) match {
            //     case None => ZIO.dieMessage("The OrTry operator can only be used inside transactions.")
            //     case Some(tstate) => ref.set(state.copy(current = left, tstate = tstate, stack = Instruction.PopFallback :: state.stack)) *> step(ref)
            //   }
            // } yield ()

          case Await(execFlow) =>
            val joined = for {
              execflow <- eval(execFlow).map(_.asInstanceOf[Fiber[E, A]])
              result <- execflow.join
            } yield result

            joined.foldM(
              error => onError(lit(error)),
              success => onSuccess(success)
            )

          case Interrupt(execFlow) =>
            val interrupt = for {
              exec <- eval(execFlow).map(_.asInstanceOf[Fiber[E, A]])
              exit <- exec.interrupt
            } yield exit.toEither

            interrupt.flatMap {
              case Left(error) => onError(lit(error))
              case Right(success) => onSuccess(success)
            }

          case Fail(error) =>
            onError(error)

          case NewVar(name, initial) =>
            val variable = for {
              schemaAndValue <- eval(initial)
              vref <- Ref.make(schemaAndValue.value.asInstanceOf[A])
              _ <- ref.update(_.addVariable(name, schemaAndValue))
            } yield vref

            variable.flatMap(vref => onSuccess(lit((name, vref))))

          case Iterate(initial, step0, predicate) =>
            ref.modify { state =>
              val tempVarCounter = state.tempVarCounter
              val tempVarName = s"_zflow_tempvar_${tempVarCounter}"

              def iterate[R, E, A](
                step: Remote[A] => ZFlow[R, E, A],
                predicate: Remote[A] => Remote[Boolean],
                stateVar: Remote[Variable[A]],
                boolRemote: Remote[Boolean]
              ): ZFlow[R, E, A] =
                ZFlow.ifThenElse(boolRemote)(
                  stateVar.get.flatMap { a =>
                    step(a).flatMap { a =>
                      stateVar.set(a).flatMap { _ =>
                        val boolRemote = predicate(a)
                        iterate(step, predicate, stateVar, boolRemote)
                      }
                    }
                  },
                  stateVar.get
                )

              val zFlow = for {
                stateVar   <- ZFlow.newVar(tempVarName, initial)
                stateValue <- stateVar.get
                boolRemote <- predicate(stateValue)
                _          <- ZFlow.log(s"stateValue = $stateValue")
                _          <- ZFlow.log(s"boolRemote = $boolRemote")
                _          <- ZFlow.log(s"boolRemote = $boolRemote")
                stateValue <- iterate(step0, predicate, stateVar, boolRemote)
              } yield stateValue

              val updatedState = state.copy(current = zFlow, tempVarCounter = tempVarCounter + 1)

              step(ref) -> updatedState
            }.flatten

          case Log(message) =>
            val log = putStrLn(message).provideLayer(zio.console.Console.live)

            log *> onSuccess(())

          case Fold2(_, _, _) => ???
=======
          case OrTry(_, _) => ???

          case Await(_) => ???

          case Interrupt(_) => ???

          case Fail(_) => ???

          case NewVar(_, _) => ???

          case Iterate(_, _, _) => ???

          case Log(_) => ???
>>>>>>> 9c8fc938
        }
      )
    }

    val durablePZio =
      Promise.make[E, A].map(promise => DurablePromise.make[E, A](uniqueId + "_result", durableLog, promise))
    val stateZio = durablePZio.map(dp =>
      State(uniqueId, flow, TState.Empty, Nil, Map(), dp, Nil, 0, Nil, PersistentCompileStatus.Running)
    )

    (for {
      state <- stateZio
      ref <- Ref.make[State[E, A]](state)
      _ <- step(ref)
      result <- state.result.awaitEither
    } yield result).orDie.absolve
  }
}

object PersistentExecutor {

  sealed trait Instruction

  object Instruction {

    case object PopEnv extends Instruction

    final case class PushEnv(env: Remote[_]) extends Instruction

    final case class Continuation[A, E, B](onError: ZFlow[E, E, B], onSuccess: ZFlow[A, E, B]) extends Instruction

    case object PopFallback extends Instruction

  }

  def make(
            opEx: OperationExecutor[Any]
          ): ZLayer[Clock with Has[DurableLog] with Has[KeyValueStore], Nothing, Has[ZFlowExecutor[String]]] =
    (
      for {
        durableLog <- ZIO.service[DurableLog]
        kvStore <- ZIO.service[KeyValueStore]
        clock <- ZIO.service[Clock.Service]
        ref <- Ref.make[Map[String, Ref[PersistentExecutor.State[_, _]]]](Map.empty)
      } yield PersistentExecutor(clock, durableLog, kvStore, opEx, ref)
      ).toLayer

  final case class State[E, A](
                                workflowId: String,
                                current: ZFlow[_, _, _],
                                tstate: TState,
                                stack: List[Instruction],
                                variables: Map[String, SchemaAndValue[
                                  _
                                ]], //TODO : change the _ to SchemaAndValue[_]. may not get compile error from this change.
                                result: DurablePromise[E, A],
                                envStack: List[SchemaAndValue[_]],
                                tempVarCounter: Int,
                                retry: List[FlowDurablePromise[_, _]],
                                compileStatus: PersistentCompileStatus
                              ) {

    def currentEnvironment: SchemaAndValue[_] = envStack.headOption.getOrElse(SchemaAndValue[Unit](Schema[Unit], ()))

    def pushEnv(schemaAndValue: SchemaAndValue[_]): State[E, A] = copy(envStack = schemaAndValue :: envStack)

    def pushInstruction(instruction : Instruction) : State[E,A] = copy(stack = instruction :: stack)

    def addCompensation(newCompensation: ZFlow[Any, ActivityError, Any]): State[E, A] =
      copy(tstate = tstate.addCompensation(newCompensation))

    def addReadVar(name: String): State[E, A] =
      copy(tstate = tstate.addReadVar(name))

    def addVariable(name: String, value: SchemaAndValue[Any]): State[E, A] =
      copy(variables = variables + (name -> value))

    def enterTransaction(flow: ZFlow[Any, _, _]): State[E, A] = copy(tstate = tstate.enterTransaction(flow))

    def getTransactionFlow: Option[ZFlow[Any, _, _]] = tstate match {
      case TState.Empty => None
      case TState.Transaction(flow, _, _, _) => Some(flow)
    }

    def addRetry(flowDurablePromise: FlowDurablePromise[_, _]): State[E, A] = copy(retry = flowDurablePromise :: retry)

    def setSuspended(): State[E, A] = copy(compileStatus = PersistentCompileStatus.Suspended)

    def getVariable(name: String): Option[SchemaAndValue[_]] = variables.get(name)

    //TODO scala map function
    // private lazy val lookupName: Map[Any, String] =
    //   variables.map((t: (String, _)) => t._2 -> t._1)
  }

}

sealed trait TState {
  self =>
  def addCompensation(newCompensation: ZFlow[Any, ActivityError, Any]): TState = self match {
    case TState.Empty => TState.Empty
    case TState.Transaction(flow, readVars, compensation, fallBacks) =>
      TState.Transaction(flow, readVars, newCompensation *> compensation, fallBacks)
    //TODO : Compensation Failure semantics
  }

  def addReadVar(name: String): TState = self match {
    case TState.Empty => TState.Empty
    case TState.Transaction(flow, readVars, compensation, fallbacks) => TState.Transaction(flow, readVars + name, compensation, fallbacks)
  }

  def allVariables: Set[String] = self match {
    case TState.Empty => Set()
    case TState.Transaction(_, readVars, _, _) => readVars
  }

<<<<<<< HEAD
  def enterTransaction(flow: ZFlow[Any, _, _]): TState =
    self match {
      case TState.Empty => TState.Transaction(flow, Set(), ZFlow.unit, Nil)
      case _ => self
=======
  sealed trait TState {
    self =>
    def addCompensation(newCompensation: ZFlow[Any, ActivityError, Any]): TState = self match {
      case TState.Empty => TState.Empty
      case TState.Transaction(flow, readVars, compensation) =>
        TState.Transaction(flow, readVars, newCompensation *> compensation)
      //TODO : Compensation Failure semantics
>>>>>>> 9c8fc938
    }

  def addFallback(zflow: ZFlow[Any, _, _]): Option[TState] =
    self match {
      case TState.Empty => None
      case tstate@TState.Transaction(_, _, _, fallBacks) => Some(tstate.copy(fallBacks = zflow :: fallBacks))
    }

  def popFallback : Option[TState] =
    self match {
      case TState.Empty => None
      case tstate @ TState.Transaction(_, _, _, fallBacks) => Some(tstate.copy(fallBacks = fallBacks.drop(1)))
    }
}

object TState {

  case object Empty extends TState

  final case class Transaction(
                                flow: ZFlow[Any, _, _],
                                readVars: Set[String],
                                compensation: ZFlow[Any, ActivityError, Any],
                                fallBacks: List[ZFlow[Any, _, _]]
                              ) extends TState

}

final case class FlowDurablePromise[E, A](flow: ZFlow[Any, E, A], promise: DurablePromise[E, A])

sealed trait PersistentCompileStatus

object PersistentCompileStatus {

  case object Running extends PersistentCompileStatus

  case object Done extends PersistentCompileStatus

  case object Suspended extends PersistentCompileStatus

}<|MERGE_RESOLUTION|>--- conflicted
+++ resolved
@@ -24,28 +24,21 @@
 import zio.console.putStrLn
 import zio.flow._
 import zio.flow.remote.{Remote, SchemaAndValue}
-<<<<<<< HEAD
 import zio.flow.zFlow.{ZFlow, ZFlowExecutor}
 import zio.schema.DeriveSchema.gen
 import zio.schema._
-=======
-import zio.flow.server.PersistentExecutor.{State, TState}
-import zio.flow.zFlow.ZFlow._
-import zio.flow.zFlow.{ZFlow, ZFlowExecutor}
-import zio.schema.Schema
->>>>>>> 9c8fc938
 
 final case class PersistentExecutor(
-                                     clock: Clock.Service,
-                                     durableLog: DurableLog,
-                                     kvStore: KeyValueStore,
-                                     opExec: OperationExecutor[Any],
-                                     workflows: Ref[Map[String, Ref[PersistentExecutor.State[_, _]]]]
-                                   ) extends ZFlowExecutor[String] {
+  clock: Clock.Service,
+  durableLog: DurableLog,
+  kvStore: KeyValueStore,
+  opExec: OperationExecutor[Any],
+  workflows: Ref[Map[String, Ref[PersistentExecutor.State[_, _]]]]
+) extends ZFlowExecutor[String] {
 
   import PersistentExecutor._
 
-  type Erased = ZFlow[Any, Any, Any]
+  type Erased     = ZFlow[Any, Any, Any]
   type ErasedCont = Remote[Any] => ZFlow[Any, Any, Any]
 
   def erase(flow: ZFlow[_, _, _]): Erased = flow.asInstanceOf[Erased]
@@ -78,23 +71,22 @@
 
   def getVariable(workflowId: String, variableName: String): UIO[Option[Any]] =
     (for {
-      map <- workflows.get
+      map      <- workflows.get
       stateRef <- ZIO.fromOption(map.get(workflowId))
-      state <- stateRef.get
-      value <- ZIO.fromOption(state.getVariable(variableName))
+      state    <- stateRef.get
+      value    <- ZIO.fromOption(state.getVariable(variableName))
     } yield value).optional
 
   def setVariable(workflowId: String, variableName: String, value: SchemaAndValue[_]): UIO[Boolean] =
     (for {
-      map <- workflows.get
+      map      <- workflows.get
       stateRef <- ZIO.fromOption(map.get(workflowId))
-      _ <- stateRef.update(state => state.copy(variables = state.variables.updated(variableName, value)))
+      _        <- stateRef.update(state => state.copy(variables = state.variables.updated(variableName, value)))
       // TODO: It is time to retry a workflow that is suspended, because a variable changed.
       // _        <- stateRef.modify(state => (state.retry.forkDaemon, state.copy(retry = ZIO.unit))).flatten
     } yield true).catchAll(_ => UIO(false))
 
   def submit[E: Schema, A: Schema](uniqueId: String, flow: ZFlow[Any, E, A]): IO[E, A] = {
-<<<<<<< HEAD
     import zio.flow.zFlow.ZFlow._
     def step(ref: Ref[State[E, A]]): IO[IOException, Unit] = {
 
@@ -104,20 +96,6 @@
             case Nil =>
               eval(value).flatMap { schemaAndValue =>
                 state.result.succeed(schemaAndValue.value.asInstanceOf[A]).unit
-=======
-    def step(ref: Ref[State[E, A]]): IO[IOException, Unit] =
-      ref.get.flatMap { state =>
-        state.current match {
-          case Return(value) =>
-            ref.get.flatMap { state =>
-              state.stack match {
-                case Nil =>
-                  eval(value).flatMap { schemaAndValue0 =>
-                    val schemaAndValue = schemaAndValue0.asInstanceOf[SchemaAndValue[A]]
-                    state.result.succeed(schemaAndValue.value: A).unit
-                  }
-                case _ :: _ => ???
->>>>>>> 9c8fc938
               }
             case Instruction.PopEnv :: newStack =>
               ref.update(state => state.copy(stack = newStack, envStack = state.envStack.tail)) *>
@@ -129,11 +107,13 @@
             case Instruction.Continuation(_, onSuccess) :: newStack =>
               ref.update(_.copy(current = onSuccess.provide(coerceRemote(value)), stack = newStack)) *>
                 step(ref)
-            case Instruction.PopFallback :: newStack => ref.update(state => state.copy(stack = newStack, tstate = state.tstate.popFallback.getOrElse(state.tstate))) *> onSuccess(value) //TODO : Fail in an elegant way
+            case Instruction.PopFallback :: newStack =>
+              ref.update(state =>
+                state.copy(stack = newStack, tstate = state.tstate.popFallback.getOrElse(state.tstate))
+              ) *> onSuccess(value) //TODO : Fail in an elegant way
           }
         }
 
-<<<<<<< HEAD
       def onError(value: Remote[_]): IO[IOException, Unit] =
         ref.get.flatMap { state =>
           state.stack match {
@@ -174,8 +154,8 @@
           case WaitTill(instant) =>
             val wait = for {
               start <- clock.instant
-              end <- eval(instant).map(_.value)
-              _ <- clock.sleep(Duration.between(start, end))
+              end   <- eval(instant).map(_.value)
+              _     <- clock.sleep(Duration.between(start, end))
             } yield ()
             wait *> onSuccess(())
 
@@ -183,23 +163,23 @@
             val f = f0.asInstanceOf[Remote[Any] => Remote[(A, Any)]]
             val a: ZIO[Any, Nothing, A] = for {
               vRefTuple <- eval(svar).map(_.value.asInstanceOf[(String, Ref[Any])])
-              value <- vRefTuple._2.get
-              tuple <- eval(f(lit(value))).map(_.value)
-              _ <- vRefTuple._2.set(tuple._2)
-              _ <- ref.update(_.addReadVar(vRefTuple._1))
+              value     <- vRefTuple._2.get
+              tuple     <- eval(f(lit(value))).map(_.value)
+              _         <- vRefTuple._2.set(tuple._2)
+              _         <- ref.update(_.addReadVar(vRefTuple._1))
             } yield tuple._1
 
             a.flatMap { r =>
               onSuccess(r)
             }
 
-          case apply@Apply(_) =>
+          case apply @ Apply(_) =>
             ref.update { state =>
               val env = state.currentEnvironment
               state.copy(current = apply.lambda(env.toRemote.asInstanceOf[Remote[apply.ValueA]]))
             } *> step(ref)
 
-          case fold@Fold(_, _, _) =>
+          case fold @ Fold(_, _, _) =>
             ref.update { state =>
               val cont = Instruction.Continuation(fold.ifError, fold.ifSuccess)
               state.copy(current = fold.value, stack = cont :: state.stack)
@@ -207,9 +187,9 @@
 
           case RunActivity(input, activity) =>
             val a = for {
-              inp <- eval(input)
+              inp    <- eval(input)
               output <- opExec.execute(inp.value, activity.operation)
-              _ <- ref.update(_.addCompensation(activity.compensate.provide(lit(output))))
+              _      <- ref.update(_.addCompensation(activity.compensate.provide(lit(output))))
             } yield output
 
             a.foldM(
@@ -220,7 +200,9 @@
           case Transaction(flow) =>
             val env = state.currentEnvironment.value
             for {
-              _ <- ref.update(_.enterTransaction(flow.provide(lit(env.asInstanceOf)))) // TODO : Casting to Nothing will fail
+              _ <- ref.update(
+                     _.enterTransaction(flow.provide(lit(env.asInstanceOf)))
+                   ) // TODO : Casting to Nothing will fail
               _ <- ref.update(_.copy(current = flow))
               _ <- step(ref)
             } yield ()
@@ -238,10 +220,10 @@
           case Unwrap(remote) =>
             (for {
               evaluatedFlow <- eval(remote)
-              _ <- ref.update(_.copy(current = evaluatedFlow.value))
+              _             <- ref.update(_.copy(current = evaluatedFlow.value))
             } yield ()) *> step(ref)
 
-          case foreach@Foreach(_, _) => ???
+          case foreach @ Foreach(_, _) => ???
 
           case Fork(workflow) =>
             val fiber = for {
@@ -254,12 +236,12 @@
           case Timeout(flow, duration) =>
             ref.get.flatMap { state =>
               for {
-                d <- eval(duration).map(_.value)
+                d      <- eval(duration).map(_.value)
                 output <- ref.update(_.copy(current = flow)) *> step(ref).timeout(d).provide(Has(clock))
                 _ <- output match {
-                  case Some(value) => state.result.succeed(value.asInstanceOf)
-                  case None => state.result.succeed(().asInstanceOf)
-                }
+                       case Some(value) => state.result.succeed(value.asInstanceOf)
+                       case None        => state.result.succeed(().asInstanceOf)
+                     }
               } yield ()
             }
 
@@ -273,38 +255,13 @@
                 )
               )
             } *> step(ref)
-=======
-          case Input(_) => ???
-
-          case WaitTill(_) => ???
-
-          case Modify(_, _) => ???
-
-          case Fold(_, _, _) => ???
-
-          case RunActivity(_, _) => ???
-
-          case Transaction(_) => ???
-
-          case Ensuring(_, _) => ???
-
-          case Unwrap(_) => ???
-
-          case Foreach(_, _) => ???
-
-          case Fork(_) => ???
-
-          case Timeout(_, _) => ???
-
-          case Provide(_, _) => ???
->>>>>>> 9c8fc938
 
           case Die => ZIO.die(new IllegalStateException("Could not evaluate ZFlow"))
 
           case RetryUntil => ???
-            // TODO : get the tstate. If there s a fallback, do it right away. Otherwise, enter suspended mode.(Set the durable promise)
-            //TODO : Modify alters durable promise.
-            //TODO : Some way of resuming a workflow (from the outside)
+          // TODO : get the tstate. If there s a fallback, do it right away. Otherwise, enter suspended mode.(Set the durable promise)
+          //TODO : Modify alters durable promise.
+          //TODO : Some way of resuming a workflow (from the outside)
 
 //            //TODO : Implement something like compileStatus in State
 //            for {
@@ -320,20 +277,19 @@
 //              }
 //            } yield ()
 
-<<<<<<< HEAD
           case OrTry(left, right) => ???
-            // for {
-            //   state <- ref.get
-            //   _ <- state.tstate.addFallback(right.provide(state.currentEnvironment.value)) match {
-            //     case None => ZIO.dieMessage("The OrTry operator can only be used inside transactions.")
-            //     case Some(tstate) => ref.set(state.copy(current = left, tstate = tstate, stack = Instruction.PopFallback :: state.stack)) *> step(ref)
-            //   }
-            // } yield ()
+          // for {
+          //   state <- ref.get
+          //   _ <- state.tstate.addFallback(right.provide(state.currentEnvironment.value)) match {
+          //     case None => ZIO.dieMessage("The OrTry operator can only be used inside transactions.")
+          //     case Some(tstate) => ref.set(state.copy(current = left, tstate = tstate, stack = Instruction.PopFallback :: state.stack)) *> step(ref)
+          //   }
+          // } yield ()
 
           case Await(execFlow) =>
             val joined = for {
               execflow <- eval(execFlow).map(_.asInstanceOf[Fiber[E, A]])
-              result <- execflow.join
+              result   <- execflow.join
             } yield result
 
             joined.foldM(
@@ -348,7 +304,7 @@
             } yield exit.toEither
 
             interrupt.flatMap {
-              case Left(error) => onError(lit(error))
+              case Left(error)    => onError(lit(error))
               case Right(success) => onSuccess(success)
             }
 
@@ -358,8 +314,8 @@
           case NewVar(name, initial) =>
             val variable = for {
               schemaAndValue <- eval(initial)
-              vref <- Ref.make(schemaAndValue.value.asInstanceOf[A])
-              _ <- ref.update(_.addVariable(name, schemaAndValue))
+              vref           <- Ref.make(schemaAndValue.value.asInstanceOf[A])
+              _              <- ref.update(_.addVariable(name, schemaAndValue))
             } yield vref
 
             variable.flatMap(vref => onSuccess(lit((name, vref))))
@@ -367,7 +323,7 @@
           case Iterate(initial, step0, predicate) =>
             ref.modify { state =>
               val tempVarCounter = state.tempVarCounter
-              val tempVarName = s"_zflow_tempvar_${tempVarCounter}"
+              val tempVarName    = s"_zflow_tempvar_${tempVarCounter}"
 
               def iterate[R, E, A](
                 step: Remote[A] => ZFlow[R, E, A],
@@ -406,23 +362,6 @@
             val log = putStrLn(message).provideLayer(zio.console.Console.live)
 
             log *> onSuccess(())
-
-          case Fold2(_, _, _) => ???
-=======
-          case OrTry(_, _) => ???
-
-          case Await(_) => ???
-
-          case Interrupt(_) => ???
-
-          case Fail(_) => ???
-
-          case NewVar(_, _) => ???
-
-          case Iterate(_, _, _) => ???
-
-          case Log(_) => ???
->>>>>>> 9c8fc938
         }
       )
     }
@@ -434,9 +373,9 @@
     )
 
     (for {
-      state <- stateZio
-      ref <- Ref.make[State[E, A]](state)
-      _ <- step(ref)
+      state  <- stateZio
+      ref    <- Ref.make[State[E, A]](state)
+      _      <- step(ref)
       result <- state.result.awaitEither
     } yield result).orDie.absolve
   }
@@ -459,37 +398,37 @@
   }
 
   def make(
-            opEx: OperationExecutor[Any]
-          ): ZLayer[Clock with Has[DurableLog] with Has[KeyValueStore], Nothing, Has[ZFlowExecutor[String]]] =
+    opEx: OperationExecutor[Any]
+  ): ZLayer[Clock with Has[DurableLog] with Has[KeyValueStore], Nothing, Has[ZFlowExecutor[String]]] =
     (
       for {
         durableLog <- ZIO.service[DurableLog]
-        kvStore <- ZIO.service[KeyValueStore]
-        clock <- ZIO.service[Clock.Service]
-        ref <- Ref.make[Map[String, Ref[PersistentExecutor.State[_, _]]]](Map.empty)
+        kvStore    <- ZIO.service[KeyValueStore]
+        clock      <- ZIO.service[Clock.Service]
+        ref        <- Ref.make[Map[String, Ref[PersistentExecutor.State[_, _]]]](Map.empty)
       } yield PersistentExecutor(clock, durableLog, kvStore, opEx, ref)
-      ).toLayer
+    ).toLayer
 
   final case class State[E, A](
-                                workflowId: String,
-                                current: ZFlow[_, _, _],
-                                tstate: TState,
-                                stack: List[Instruction],
-                                variables: Map[String, SchemaAndValue[
-                                  _
-                                ]], //TODO : change the _ to SchemaAndValue[_]. may not get compile error from this change.
-                                result: DurablePromise[E, A],
-                                envStack: List[SchemaAndValue[_]],
-                                tempVarCounter: Int,
-                                retry: List[FlowDurablePromise[_, _]],
-                                compileStatus: PersistentCompileStatus
-                              ) {
+    workflowId: String,
+    current: ZFlow[_, _, _],
+    tstate: TState,
+    stack: List[Instruction],
+    variables: Map[String, SchemaAndValue[
+      _
+    ]], //TODO : change the _ to SchemaAndValue[_]. may not get compile error from this change.
+    result: DurablePromise[E, A],
+    envStack: List[SchemaAndValue[_]],
+    tempVarCounter: Int,
+    retry: List[FlowDurablePromise[_, _]],
+    compileStatus: PersistentCompileStatus
+  ) {
 
     def currentEnvironment: SchemaAndValue[_] = envStack.headOption.getOrElse(SchemaAndValue[Unit](Schema[Unit], ()))
 
     def pushEnv(schemaAndValue: SchemaAndValue[_]): State[E, A] = copy(envStack = schemaAndValue :: envStack)
 
-    def pushInstruction(instruction : Instruction) : State[E,A] = copy(stack = instruction :: stack)
+    def pushInstruction(instruction: Instruction): State[E, A] = copy(stack = instruction :: stack)
 
     def addCompensation(newCompensation: ZFlow[Any, ActivityError, Any]): State[E, A] =
       copy(tstate = tstate.addCompensation(newCompensation))
@@ -503,7 +442,7 @@
     def enterTransaction(flow: ZFlow[Any, _, _]): State[E, A] = copy(tstate = tstate.enterTransaction(flow))
 
     def getTransactionFlow: Option[ZFlow[Any, _, _]] = tstate match {
-      case TState.Empty => None
+      case TState.Empty                      => None
       case TState.Transaction(flow, _, _, _) => Some(flow)
     }
 
@@ -531,39 +470,30 @@
 
   def addReadVar(name: String): TState = self match {
     case TState.Empty => TState.Empty
-    case TState.Transaction(flow, readVars, compensation, fallbacks) => TState.Transaction(flow, readVars + name, compensation, fallbacks)
+    case TState.Transaction(flow, readVars, compensation, fallbacks) =>
+      TState.Transaction(flow, readVars + name, compensation, fallbacks)
   }
 
   def allVariables: Set[String] = self match {
-    case TState.Empty => Set()
+    case TState.Empty                          => Set()
     case TState.Transaction(_, readVars, _, _) => readVars
   }
 
-<<<<<<< HEAD
   def enterTransaction(flow: ZFlow[Any, _, _]): TState =
     self match {
       case TState.Empty => TState.Transaction(flow, Set(), ZFlow.unit, Nil)
-      case _ => self
-=======
-  sealed trait TState {
-    self =>
-    def addCompensation(newCompensation: ZFlow[Any, ActivityError, Any]): TState = self match {
-      case TState.Empty => TState.Empty
-      case TState.Transaction(flow, readVars, compensation) =>
-        TState.Transaction(flow, readVars, newCompensation *> compensation)
-      //TODO : Compensation Failure semantics
->>>>>>> 9c8fc938
+      case _            => self
     }
 
   def addFallback(zflow: ZFlow[Any, _, _]): Option[TState] =
     self match {
-      case TState.Empty => None
-      case tstate@TState.Transaction(_, _, _, fallBacks) => Some(tstate.copy(fallBacks = zflow :: fallBacks))
+      case TState.Empty                                    => None
+      case tstate @ TState.Transaction(_, _, _, fallBacks) => Some(tstate.copy(fallBacks = zflow :: fallBacks))
     }
 
-  def popFallback : Option[TState] =
+  def popFallback: Option[TState] =
     self match {
-      case TState.Empty => None
+      case TState.Empty                                    => None
       case tstate @ TState.Transaction(_, _, _, fallBacks) => Some(tstate.copy(fallBacks = fallBacks.drop(1)))
     }
 }
@@ -573,11 +503,11 @@
   case object Empty extends TState
 
   final case class Transaction(
-                                flow: ZFlow[Any, _, _],
-                                readVars: Set[String],
-                                compensation: ZFlow[Any, ActivityError, Any],
-                                fallBacks: List[ZFlow[Any, _, _]]
-                              ) extends TState
+    flow: ZFlow[Any, _, _],
+    readVars: Set[String],
+    compensation: ZFlow[Any, ActivityError, Any],
+    fallBacks: List[ZFlow[Any, _, _]]
+  ) extends TState
 
 }
 
