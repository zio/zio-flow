package zio.flow.server

import java.io.IOException
import java.time.Duration
import zio._
import zio.clock._
import zio.console.putStrLn
import zio.flow._
<<<<<<< HEAD
import zio.flow.remote.{Remote, SchemaAndValue}
import zio.flow.zFlow.{ZFlow, ZFlowExecutor}
import zio.schema.DeriveSchema.gen
=======
import zio.flow.server.PersistentExecutor.PersistentCompileStatus
>>>>>>> 2dfcfcee
import zio.schema._

final case class PersistentExecutor(
                                     clock: Clock.Service,
                                     durableLog: DurableLog,
                                     kvStore: KeyValueStore,
                                     opExec: OperationExecutor[Any],
                                     workflows: Ref[Map[String, Ref[PersistentExecutor.State[_, _]]]]
                                   ) extends ZFlowExecutor[String] {

  import PersistentExecutor._

  type Erased = ZFlow[Any, Any, Any]
  type ErasedCont = Remote[Any] => ZFlow[Any, Any, Any]

  def erase(flow: ZFlow[_, _, _]): Erased = flow.asInstanceOf[Erased]

  def eraseCont(cont: Remote[_] => ZFlow[_, _, _]): ErasedCont =
    cont.asInstanceOf[ErasedCont]

  def eval[A](r: Remote[A]): UIO[SchemaAndValue[A]] = UIO(
    r.evalWithSchema.getOrElse(throw new IllegalStateException("Eval could not be reduced to Right of Either."))
  )

  def lit[A](a: A): Remote[A] =
    Remote.Literal(a, Schema.fail("It is not expected to serialize this value"))

  def coerceRemote[A](remote: Remote[_]): Remote[A] = remote.asInstanceOf[Remote[A]]

  def applyFunction[R, E, A, B](f: Remote[A] => ZFlow[R, E, B], env: SchemaAndValue[R]): ZFlow[A, E, B] =
    ZFlow.Apply(remoteA => f(remoteA).provide(env.toRemote))

  //
  //    // 1. Read the environment `A` => ZFlow.Input (peek the environment)
  //    // 2. Push R onto the environment
  //    // 3. Run the workflow returned by `f`
  //
  //  state.update { state =>
  //    val cont = Instruction.handleSuccess(ZFlow.input[A])
  //    state.copy(stack = cont :: state.stack)
  //
  //  }

  def getVariable(workflowId: String, variableName: String): UIO[Option[Any]] =
    (for {
      map <- workflows.get
      stateRef <- ZIO.fromOption(map.get(workflowId))
      state <- stateRef.get
      value <- ZIO.fromOption(state.getVariable(variableName))
    } yield value).optional

  def setVariable(workflowId: String, variableName: String, value: SchemaAndValue[_]): UIO[Boolean] =
    (for {
      map <- workflows.get
      stateRef <- ZIO.fromOption(map.get(workflowId))
      _ <- stateRef.update(state => state.copy(variables = state.variables.updated(variableName, value)))
      // TODO: It is time to retry a workflow that is suspended, because a variable changed.
      // _        <- stateRef.modify(state => (state.retry.forkDaemon, state.copy(retry = ZIO.unit))).flatten
    } yield true).catchAll(_ => UIO(false))

  def submit[E: Schema, A: Schema](uniqueId: String, flow: ZFlow[Any, E, A]): IO[E, A] = {
    import zio.flow.zFlow.ZFlow._
    def step(ref: Ref[State[E, A]]): IO[IOException, Unit] = {

      def onSuccess(value: Remote[_]): IO[IOException, Unit] =
        ref.get.flatMap { state =>
          state.stack match {
            case Nil =>
              eval(value).flatMap { schemaAndValue =>
                state.result.succeed(schemaAndValue.value.asInstanceOf[A]).unit
              }
            case Instruction.PopEnv :: newStack =>
              ref.update(state => state.copy(stack = newStack, envStack = state.envStack.tail)) *>
                onSuccess(value)
            case Instruction.PushEnv(env) :: newStack =>
              eval(env).flatMap { schemaAndValue =>
                ref.update(state => state.copy(stack = newStack, envStack = schemaAndValue :: state.envStack))
              } *> onSuccess(value)
            case Instruction.Continuation(_, onSuccess) :: newStack =>
              ref.update(_.copy(current = onSuccess.provide(coerceRemote(value)), stack = newStack)) *>
                step(ref)
            case Instruction.PopFallback :: newStack => ref.update(state => state.copy(stack = newStack, tstate = state.tstate.popFallback.getOrElse(state.tstate))) *> onSuccess(value) //TODO : Fail in an elegant way
          }
        }

      def onError(value: Remote[_]): IO[IOException, Unit] =
        ref.get.flatMap { state =>
          state.stack match {
            case Nil =>
              eval(value).flatMap { schemaAndValue =>
                state.result.fail(schemaAndValue.value.asInstanceOf[E]).unit
              }
            case Instruction.PopEnv :: newStack =>
              ref.update(state => state.copy(stack = newStack, envStack = state.envStack.tail)) *>
                onError(value)
            case Instruction.PushEnv(env) :: newStack =>
              eval(env).flatMap { schemaAndValue =>
                ref.update(state => state.copy(stack = newStack, envStack = schemaAndValue :: state.envStack))
              } *> onError(value)
            case Instruction.Continuation(onError, _) :: newStack =>
              ref.update(_.copy(current = onError.provide(coerceRemote(value)), stack = newStack)) *>
                step(ref)
          }
        }

      ref.get.flatMap(state =>
        state.current match {
          case Return(value) =>
            onSuccess(value)

          case Now =>
            clock.instant.flatMap { currInstant =>
              onSuccess(coerceRemote(lit(currInstant)))
            }

          case Input() =>
            ref.get.flatMap { state =>
              onSuccess(state.currentEnvironment.toRemote)
            }

          case WaitTill(instant) =>
            val wait = for {
              start <- clock.instant
              end <- eval(instant).map(_.value)
              _ <- clock.sleep(Duration.between(start, end))
            } yield ()
            wait *> onSuccess(())

          case Modify(svar, f0) =>
            val f = f0.asInstanceOf[Remote[Any] => Remote[(A, Any)]]
            val a: ZIO[Any, Nothing, A] = for {
              vRefTuple <- eval(svar).map(_.value.asInstanceOf[(String, Ref[Any])])
              value <- vRefTuple._2.get
              tuple <- eval(f(lit(value))).map(_.value)
              _ <- vRefTuple._2.set(tuple._2)
              _ <- ref.update(_.addReadVar(vRefTuple._1))
            } yield tuple._1

            a.flatMap { r =>
              onSuccess(r)
            }

          case apply@Apply(_) =>
            ref.update { state =>
              val env = state.currentEnvironment
              state.copy(current = apply.lambda(env.toRemote.asInstanceOf[Remote[apply.ValueA]]))
            } *> step(ref)

          case fold@Fold(_, _, _) =>
            ref.update { state =>
              val cont = Instruction.Continuation(fold.ifError, fold.ifSuccess)
              state.copy(current = fold.value, stack = cont :: state.stack)
            } *> step(ref)

          case RunActivity(input, activity) =>
            val a = for {
              inp <- eval(input)
              output <- opExec.execute(inp.value, activity.operation)
              _ <- ref.update(_.addCompensation(activity.compensate.provide(lit(output))))
            } yield output

            a.foldM(
              error => onError(lit(error)),
              success => onSuccess(lit(success))
            )

          case Transaction(flow) =>
            val env = state.currentEnvironment.value
            for {
              _ <- ref.update(_.enterTransaction(flow.provide(lit(env.asInstanceOf)))) // TODO : Casting to Nothing will fail
              _ <- ref.update(_.copy(current = flow))
              _ <- step(ref)
            } yield ()

          case Ensuring(flow, finalizer) =>
            ref.get.flatMap { state =>
              val cont = Instruction.Continuation[Any, Any, Any](
                ZFlow.input[Any].flatMap(e => finalizer *> ZFlow.fail(e)),
                ZFlow.input[Any].flatMap(a => finalizer *> ZFlow.succeed(a))
              )
              ref.update(_.copy(current = flow, stack = cont :: state.stack)) *>
                step(ref)
            }

          case Unwrap(remote) =>
            (for {
              evaluatedFlow <- eval(remote)
              _ <- ref.update(_.copy(current = evaluatedFlow.value))
            } yield ()) *> step(ref)

          case foreach@Foreach(_, _) => ???

          case Fork(workflow) =>
            val fiber = for {
              _ <- ref.update(_.copy(current = workflow))
              f <- step(ref).fork
            } yield f

            fiber.flatMap(f => onSuccess(f.asInstanceOf))

          case Timeout(flow, duration) =>
            ref.get.flatMap { state =>
              for {
                d <- eval(duration).map(_.value)
                output <- ref.update(_.copy(current = flow)) *> step(ref).timeout(d).provide(Has(clock))
                _ <- output match {
                  case Some(value) => state.result.succeed(value.asInstanceOf)
                  case None => state.result.succeed(().asInstanceOf)
                }
              } yield ()
            }

          case Provide(value, flow) =>
            eval(value).flatMap { schemaAndValue =>
              ref.update(state =>
                state.copy(
                  current = flow,
                  stack = Instruction.PopEnv :: state.stack,
                  envStack = schemaAndValue :: state.envStack
                )
              )
            } *> step(ref)

          case Die => ZIO.die(new IllegalStateException("Could not evaluate ZFlow"))

          case RetryUntil =>
            // TODO : get the tstate. If there s a fallback, do it right away. Otherwise, enter suspended mode.(Set the durable promise)
            //TODO : Modify alters durable promise.
            //TODO : Some way of resuming a workflow (from the outside)

            //TODO : Implement something like compileStatus in State

            ref.get.flatMap(state => state.tstate match {
              case TState.Empty => ZIO.die(new IllegalStateException("Invalid state. TState should not be empty in RetryUntil."))
              case transaction @ TState.Transaction(_,_,_,fallbacks) => transaction.fallBacks match {
                case ::(head, next) => ref.update(_.copy(current = head, tstate = transaction.popFallback))
                case Nil => ref.update(_.copy(current = transaction.flow)) *> ref.get.flatMap { state => workflows.update {map => map.updated(state.workflowId, state)}}
              }
            })


          case OrTry(left, right) =>
            for {
              state <- ref.get
              _ <- state.tstate.addFallback(right.provide(state.currentEnvironment.value)) match {
                case None => ZIO.dieMessage("The OrTry operator can only be used inside transactions.")
                case Some(tstate) => ref.set(state.copy(current = left, tstate = tstate, stack = Instruction.PopFallback :: state.stack)) *> step(ref)
              }
            } yield ()

          case Await(execFlow) =>
            val joined = for {
              execflow <- eval(execFlow).map(_.asInstanceOf[Fiber[E, A]])
              result <- execflow.join
            } yield result

            joined.foldM(
              error => onError(lit(error)),
              success => onSuccess(success)
            )

          case Interrupt(execFlow) =>
            val interrupt = for {
              exec <- eval(execFlow).map(_.asInstanceOf[Fiber[E, A]])
              exit <- exec.interrupt
            } yield exit.toEither

            interrupt.flatMap {
              case Left(error) => onError(lit(error))
              case Right(success) => onSuccess(success)
            }

          case Fail(error) =>
            onError(error)

          case NewVar(name, initial) =>
            val variable = for {
              schemaAndValue <- eval(initial)
              vref <- Ref.make(schemaAndValue.value.asInstanceOf[A])
              _ <- ref.update(_.addVariable(name, schemaAndValue))
            } yield vref

            variable.flatMap(vref => onSuccess(lit((name, vref))))

          case iterate0@Iterate(_, _, _) => ???
          //TODO :

          //1. create a variable to hold an A (state type)
          //2. evaluate the initial A
          //3. store the A inside the variable
          //4. begin the loop
          // 4.1 Test the predicate on the variable `A`
          // 4.2 If the predicate is true, :
          //    4.2.1 then update the current flow to the flow we get from step function
          //    4.2.2 push a new continuation to the stack that will continue the loop
          //  4.3 If the predicate is false,:
          //      4.3.1 get the value of the temp variable
          //      4.3.2 delete the temp variable
          //      4.3.3 inspect the stack - terminate with  a value (complete the promise) or continue by feeding this value into continuation

          //            ref.modify { state =>
          //              val tempVarName = s"_zflow_tempvar_${state.tempVarCounter}"
          //              val newState = state.copy(tempVarCounter = state.tempVarCounter + 1) //TODO Add helper
          //              val zflow = for {
          //                stateVar <- ZFlow.newVar(tempVarName, iterate0.initial).asInstanceOf[RemoteVariable[A]]
          //                stateValue <- stateVar.get
          //                boolRemote = iterate0.predicate(stateValue.asInstanceOf)
          //                //stateValue <- ZFlow.ifThenElse(boolRemote)(ifTrue = ???, ifFalse = ???)
          //              } yield stateValue
          //
          //              (zflow, newState)
          //            }.flatMap(zflow => ref.update(_.copy(current = zflow)) *> step(ref))

          case Log(message) =>
            val log = putStrLn(message).provideLayer(zio.console.Console.live)

            log *> onSuccess(())
        }
      )
    }

    val durablePZio =
      Promise.make[E, A].map(promise => DurablePromise.make[E, A](uniqueId + "_result", durableLog, promise))
<<<<<<< HEAD
    val stateZio = durablePZio.map(dp =>
=======
    val stateZio    = durablePZio.map(dp =>
>>>>>>> 2dfcfcee
      State(uniqueId, flow, TState.Empty, Nil, Map(), dp, Nil, 0, Nil, PersistentCompileStatus.Running)
    )

    (for {
<<<<<<< HEAD
      state <- stateZio
      ref <- Ref.make[State[E, A]](state)
      _ <- step(ref)
=======
      state  <- stateZio
      ref    <- Ref.make[State[E, A]](state)
      _      <- step(ref)
>>>>>>> 2dfcfcee
      result <- state.result.awaitEither
    } yield result).orDie.absolve
  }
}

object PersistentExecutor {

  sealed trait Instruction

  object Instruction {

    case object PopEnv extends Instruction

    final case class PushEnv(env: Remote[_]) extends Instruction

    final case class Continuation[A, E, B](onError: ZFlow[E, E, B], onSuccess: ZFlow[A, E, B]) extends Instruction

    case object PopFallback extends Instruction

  }

  def make(
            opEx: OperationExecutor[Any]
          ): ZLayer[Clock with Has[DurableLog] with Has[KeyValueStore], Nothing, Has[ZFlowExecutor[String]]] =
    (
      for {
        durableLog <- ZIO.service[DurableLog]
        kvStore <- ZIO.service[KeyValueStore]
        clock <- ZIO.service[Clock.Service]
        ref <- Ref.make[Map[String, Ref[PersistentExecutor.State[_, _]]]](Map.empty)
      } yield PersistentExecutor(clock, durableLog, kvStore, opEx, ref)
      ).toLayer

  final case class State[E, A](
                                workflowId: String,
                                current: ZFlow[_, _, _],
                                tstate: TState,
                                stack: List[Instruction],
                                variables: Map[String, SchemaAndValue[
                                  _
                                ]], //TODO : change the _ to SchemaAndValue[_]. may not get compile error from this change.
                                result: DurablePromise[E, A],
                                envStack: List[SchemaAndValue[_]],
                                tempVarCounter: Int,
                                retry: List[FlowDurablePromise[_, _]],
                                compileStatus: PersistentCompileStatus
                              ) {

    def currentEnvironment: SchemaAndValue[_] = envStack.headOption.getOrElse(SchemaAndValue[Unit](Schema[Unit], ()))

    def pushEnv(schemaAndValue: SchemaAndValue[_]): State[E, A] = copy(envStack = schemaAndValue :: envStack)

    def pushInstruction(instruction : Instruction) : State[E,A] = copy(stack = instruction :: stack)

    def addCompensation(newCompensation: ZFlow[Any, ActivityError, Any]): State[E, A] =
      copy(tstate = tstate.addCompensation(newCompensation))

    def addReadVar(name: String): State[E, A] =
      copy(tstate = tstate.addReadVar(name))

    def addVariable(name: String, value: SchemaAndValue[Any]): State[E, A] =
      copy(variables = variables + (name -> value))

    def enterTransaction(flow: ZFlow[Any, _, _]): State[E, A] = copy(tstate = tstate.enterTransaction(flow))

    def getTransactionFlow: Option[ZFlow[Any, _, _]] = tstate match {
      case TState.Empty => None
      case TState.Transaction(flow, _, _, _) => Some(flow)
    }

    def addRetry(flowDurablePromise: FlowDurablePromise[_, _]): State[E, A] = copy(retry = flowDurablePromise :: retry)

    def setSuspended(): State[E, A] = copy(compileStatus = PersistentCompileStatus.Suspended)

    def getVariable(name: String): Option[SchemaAndValue[_]] = variables.get(name)

    //TODO scala map function
    private lazy val lookupName: Map[Any, String] =
      variables.map((t: (String, _)) => t._2 -> t._1)

  }

}

sealed trait TState {
  self =>
  def addCompensation(newCompensation: ZFlow[Any, ActivityError, Any]): TState = self match {
    case TState.Empty => TState.Empty
    case TState.Transaction(flow, readVars, compensation, fallBacks) =>
      TState.Transaction(flow, readVars, newCompensation *> compensation, fallBacks)
    //TODO : Compensation Failure semantics
  }

  def addReadVar(name: String): TState = self match {
    case TState.Empty => TState.Empty
    case TState.Transaction(flow, readVars, compensation, _) => TState.Transaction(flow, readVars + name, compensation)
  }

  def allVariables: Set[String] = self match {
    case TState.Empty => Set()
    case TState.Transaction(_, readVars, _, _) => readVars
  }

  def enterTransaction(flow: ZFlow[Any, _, _]): TState =
    self match {
      case TState.Empty => TState.Transaction(flow, Set(), ZFlow.unit, Nil)
      case _ => self
    }

  def addFallback(zflow: ZFlow[Any, _, _]): Option[TState] =
    self match {
      case TState.Empty => None
      case tstate@TState.Transaction(_, _, _, fallBacks) => Some(tstate.copy(fallBacks = zflow :: fallBacks))
    }
}

object TState {

  case object Empty extends TState

  final case class Transaction(
                                flow: ZFlow[Any, _, _],
                                readVars: Set[String],
                                compensation: ZFlow[Any, ActivityError, Any],
                                fallBacks: List[ZFlow[Any, _, _]]
                              ) extends TState { self =>
    def popFallback : TState =
      self.copy(fallBacks = fallBacks.drop(1))
  }

}

final case class FlowDurablePromise[E, A](flow: ZFlow[Any, E, A], promise: DurablePromise[E, A])

sealed trait PersistentCompileStatus

object PersistentCompileStatus {

  case object Running extends PersistentCompileStatus

  case object Done extends PersistentCompileStatus

  case object Suspended extends PersistentCompileStatus

}<|MERGE_RESOLUTION|>--- conflicted
+++ resolved
@@ -6,13 +6,10 @@
 import zio.clock._
 import zio.console.putStrLn
 import zio.flow._
-<<<<<<< HEAD
 import zio.flow.remote.{Remote, SchemaAndValue}
 import zio.flow.zFlow.{ZFlow, ZFlowExecutor}
 import zio.schema.DeriveSchema.gen
-=======
-import zio.flow.server.PersistentExecutor.PersistentCompileStatus
->>>>>>> 2dfcfcee
+
 import zio.schema._
 
 final case class PersistentExecutor(
@@ -94,7 +91,7 @@
             case Instruction.Continuation(_, onSuccess) :: newStack =>
               ref.update(_.copy(current = onSuccess.provide(coerceRemote(value)), stack = newStack)) *>
                 step(ref)
-            case Instruction.PopFallback :: newStack => ref.update(state => state.copy(stack = newStack, tstate = state.tstate.popFallback.getOrElse(state.tstate))) *> onSuccess(value) //TODO : Fail in an elegant way
+            case Instruction.PopFallback :: newStack => ref.update(state => state.copy(stack = newStack, tstate = state.tstate.popFallback)) *> onSuccess(value) //TODO : Fail in an elegant way
           }
         }
 
@@ -336,24 +333,16 @@
 
     val durablePZio =
       Promise.make[E, A].map(promise => DurablePromise.make[E, A](uniqueId + "_result", durableLog, promise))
-<<<<<<< HEAD
-    val stateZio = durablePZio.map(dp =>
-=======
     val stateZio    = durablePZio.map(dp =>
->>>>>>> 2dfcfcee
+
       State(uniqueId, flow, TState.Empty, Nil, Map(), dp, Nil, 0, Nil, PersistentCompileStatus.Running)
     )
 
     (for {
-<<<<<<< HEAD
-      state <- stateZio
-      ref <- Ref.make[State[E, A]](state)
-      _ <- step(ref)
-=======
+
       state  <- stateZio
       ref    <- Ref.make[State[E, A]](state)
       _      <- step(ref)
->>>>>>> 2dfcfcee
       result <- state.result.awaitEither
     } yield result).orDie.absolve
   }
@@ -449,7 +438,7 @@
 
   def addReadVar(name: String): TState = self match {
     case TState.Empty => TState.Empty
-    case TState.Transaction(flow, readVars, compensation, _) => TState.Transaction(flow, readVars + name, compensation)
+    case TState.Transaction(flow, readVars, compensation, _) => TState.Transaction(flow, readVars + name, compensation, Nil)
   }
 
   def allVariables: Set[String] = self match {
@@ -468,6 +457,8 @@
       case TState.Empty => None
       case tstate@TState.Transaction(_, _, _, fallBacks) => Some(tstate.copy(fallBacks = zflow :: fallBacks))
     }
+
+  def popFallback : TState = ???
 }
 
 object TState {
@@ -480,7 +471,7 @@
                                 compensation: ZFlow[Any, ActivityError, Any],
                                 fallBacks: List[ZFlow[Any, _, _]]
                               ) extends TState { self =>
-    def popFallback : TState =
+    override def popFallback : TState =
       self.copy(fallBacks = fallBacks.drop(1))
   }
 
