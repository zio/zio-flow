/*
 * Copyright 2021 John A. De Goes and the ZIO Contributors
 *
 * Licensed under the Apache License, Version 2.0 (the "License");
 * you may not use this file except in compliance with the License.
 * You may obtain a copy of the License at
 *
 *     http://www.apache.org/licenses/LICENSE-2.0
 *
 * Unless required by applicable law or agreed to in writing, software
 * distributed under the License is distributed on an "AS IS" BASIS,
 * WITHOUT WARRANTIES OR CONDITIONS OF ANY KIND, either express or implied.
 * See the License for the specific language governing permissions and
 * limitations under the License.
 */

package zio.flow.server

import java.io.IOException
import java.time.Duration

import zio._
import zio.clock._
import zio.console.putStrLn
import zio.flow._
import zio.flow.remote.{Remote, SchemaAndValue}
<<<<<<< HEAD
import zio.flow.server.PersistentExecutor.{State, TState}
import zio.flow.zFlow.ZFlow._
import zio.flow.zFlow.{ZFlow, ZFlowExecutor}
import zio.schema.Schema
=======
import zio.flow.zFlow.{ZFlow, ZFlowExecutor}
import zio.schema.DeriveSchema.gen
import zio.schema._
>>>>>>> dd290a75

final case class PersistentExecutor(
  clock: Clock.Service,
  durableLog: DurableLog,
  kvStore: KeyValueStore,
  opExec: OperationExecutor[Any],
  workflows: Ref[Map[String, Ref[PersistentExecutor.State[_, _]]]]
) extends ZFlowExecutor[String] {

  import PersistentExecutor._

  type Erased     = ZFlow[Any, Any, Any]
  type ErasedCont = Remote[Any] => ZFlow[Any, Any, Any]

  def erase(flow: ZFlow[_, _, _]): Erased = flow.asInstanceOf[Erased]

  def eraseCont(cont: Remote[_] => ZFlow[_, _, _]): ErasedCont =
    cont.asInstanceOf[ErasedCont]

  def eval[A](r: Remote[A]): UIO[SchemaAndValue[A]] = UIO(
    r.evalWithSchema.getOrElse(throw new IllegalStateException("Eval could not be reduced to Right of Either."))
  )

  def lit[A](a: A): Remote[A] =
    Remote.Literal(a, Schema.fail("It is not expected to serialize this value"))

  def coerceRemote[A](remote: Remote[_]): Remote[A] = remote.asInstanceOf[Remote[A]]

  def applyFunction[R, E, A, B](f: Remote[A] => ZFlow[R, E, B], env: SchemaAndValue[R]): ZFlow[A, E, B] =
    ZFlow.Apply(remoteA => f(remoteA).provide(env.toRemote))

  //
  //    // 1. Read the environment `A` => ZFlow.Input (peek the environment)
  //    // 2. Push R onto the environment
  //    // 3. Run the workflow returned by `f`
  //
  //  state.update { state =>
  //    val cont = Instruction.handleSuccess(ZFlow.input[A])
  //    state.copy(stack = cont :: state.stack)
  //
  //  }

  def getVariable(workflowId: String, variableName: String): UIO[Option[Any]] =
    (for {
      map      <- workflows.get
      stateRef <- ZIO.fromOption(map.get(workflowId))
      state    <- stateRef.get
      value    <- ZIO.fromOption(state.getVariable(variableName))
    } yield value).optional

  def setVariable(workflowId: String, variableName: String, value: SchemaAndValue[_]): UIO[Boolean] =
    (for {
      map      <- workflows.get
      stateRef <- ZIO.fromOption(map.get(workflowId))
      _        <- stateRef.update(state => state.copy(variables = state.variables.updated(variableName, value)))
      // TODO: It is time to retry a workflow that is suspended, because a variable changed.
      // _        <- stateRef.modify(state => (state.retry.forkDaemon, state.copy(retry = ZIO.unit))).flatten
    } yield true).catchAll(_ => UIO(false))

  def submit[E: Schema, A: Schema](uniqueId: String, flow: ZFlow[Any, E, A]): IO[E, A] = {
<<<<<<< HEAD
    def step(ref: Ref[State[E, A]]): IO[IOException, Unit] =
      ref.get.flatMap { state =>
        state.current match {
          case Return(value) =>
            ref.get.flatMap { state =>
              state.stack match {
                case Nil =>
                  eval(value).flatMap { schemaAndValue0 =>
                    val schemaAndValue = schemaAndValue0.asInstanceOf[SchemaAndValue[A]]
                    state.result.succeed(schemaAndValue.value: A).unit
                  }
                case _ :: _ => ???
=======
    import zio.flow.zFlow.ZFlow._
    def step(ref: Ref[State[E, A]]): IO[IOException, Unit] = {

      def onSuccess(value: Remote[_]): IO[IOException, Unit] =
        ref.get.flatMap { state =>
          state.stack match {
            case Nil =>
              eval(value).flatMap { schemaAndValue =>
                state.result.succeed(schemaAndValue.value.asInstanceOf[A]).unit
>>>>>>> dd290a75
              }
            case Instruction.PopEnv :: newStack =>
              ref.update(state => state.copy(stack = newStack, envStack = state.envStack.tail)) *>
                onSuccess(value)
            case Instruction.PushEnv(env) :: newStack =>
              eval(env).flatMap { schemaAndValue =>
                ref.update(state => state.copy(stack = newStack, envStack = schemaAndValue :: state.envStack))
              } *> onSuccess(value)
            case Instruction.Continuation(_, onSuccess) :: newStack =>
              ref.update(_.copy(current = onSuccess.provide(coerceRemote(value)), stack = newStack)) *>
                step(ref)
            case Instruction.PopFallback :: newStack =>
              ref.update(state =>
                state.copy(stack = newStack, tstate = state.tstate.popFallback.getOrElse(state.tstate))
              ) *> onSuccess(value) //TODO : Fail in an elegant way
          }
        }

      def onError(value: Remote[_]): IO[IOException, Unit] =
        ref.get.flatMap { state =>
          state.stack match {
            case Nil =>
              eval(value).flatMap { schemaAndValue =>
                state.result.fail(schemaAndValue.value.asInstanceOf[E]).unit
              }
            case Instruction.PopEnv :: newStack =>
              ref.update(state => state.copy(stack = newStack, envStack = state.envStack.tail)) *>
                onError(value)
            case Instruction.PushEnv(env) :: newStack =>
              eval(env).flatMap { schemaAndValue =>
                ref.update(state => state.copy(stack = newStack, envStack = schemaAndValue :: state.envStack))
              } *> onError(value)
            case Instruction.Continuation(onError, _) :: newStack =>
              ref.update(_.copy(current = onError.provide(coerceRemote(value)), stack = newStack)) *>
                step(ref)
            case Instruction.PopFallback :: _ =>
              ???
          }
        }

      ref.get.flatMap(state =>
        state.current match {
          case Return(value) =>
            onSuccess(value)

          case Now =>
            clock.instant.flatMap { currInstant =>
              onSuccess(coerceRemote(lit(currInstant)))
            }

          case Input() =>
            ref.get.flatMap { state =>
              onSuccess(state.currentEnvironment.toRemote)
            }

          case WaitTill(instant) =>
            val wait = for {
              start <- clock.instant
              end   <- eval(instant).map(_.value)
              _     <- clock.sleep(Duration.between(start, end))
            } yield ()
            wait *> onSuccess(())

          case Modify(svar, f0) =>
            val f = f0.asInstanceOf[Remote[Any] => Remote[(A, Any)]]
            val a: ZIO[Any, Nothing, A] = for {
              vRefTuple <- eval(svar).map(_.value.asInstanceOf[(String, Ref[Any])])
              value     <- vRefTuple._2.get
              tuple     <- eval(f(lit(value))).map(_.value)
              _         <- vRefTuple._2.set(tuple._2)
              _         <- ref.update(_.addReadVar(vRefTuple._1))
            } yield tuple._1

            a.flatMap { r =>
              onSuccess(r)
            }

          case apply @ Apply(_) =>
            ref.update { state =>
              val env = state.currentEnvironment
              state.copy(current = apply.lambda(env.toRemote.asInstanceOf[Remote[apply.ValueA]]))
            } *> step(ref)

          case fold @ Fold(_, _, _) =>
            ref.update { state =>
              val cont = Instruction.Continuation(fold.ifError, fold.ifSuccess)
              state.copy(current = fold.value, stack = cont :: state.stack)
            } *> step(ref)

          case RunActivity(input, activity) =>
            val a = for {
              inp    <- eval(input)
              output <- opExec.execute(inp.value, activity.operation)
              _      <- ref.update(_.addCompensation(activity.compensate.provide(lit(output))))
            } yield output

            a.foldM(
              error => onError(lit(error)),
              success => onSuccess(lit(success))
            )

          case Transaction(flow) =>
            val env = state.currentEnvironment.value
            for {
              _ <- ref.update(
                     _.enterTransaction(flow.provide(lit(env.asInstanceOf)))
                   ) // TODO : Casting to Nothing will fail
              _ <- ref.update(_.copy(current = flow))
              _ <- step(ref)
            } yield ()

          case Ensuring(flow, finalizer) =>
            ref.get.flatMap { state =>
              val cont = Instruction.Continuation[Any, Any, Any](
                ZFlow.input[Any].flatMap(e => finalizer *> ZFlow.fail(e)),
                ZFlow.input[Any].flatMap(a => finalizer *> ZFlow.succeed(a))
              )
              ref.update(_.copy(current = flow, stack = cont :: state.stack)) *>
                step(ref)
            }

          case Unwrap(remote) =>
            (for {
              evaluatedFlow <- eval(remote)
              _             <- ref.update(_.copy(current = evaluatedFlow.value))
            } yield ()) *> step(ref)

          case Foreach(_, _) => ???

          case Fork(workflow) =>
            val fiber = for {
              _ <- ref.update(_.copy(current = workflow))
              f <- step(ref).fork
            } yield f

            fiber.flatMap(f => onSuccess(f.asInstanceOf))

          case Timeout(flow, duration) =>
            ref.get.flatMap { state =>
              for {
                d      <- eval(duration).map(_.value)
                output <- ref.update(_.copy(current = flow)) *> step(ref).timeout(d).provide(Has(clock))
                _ <- output match {
                       case Some(value) => state.result.succeed(value.asInstanceOf)
                       case None        => state.result.succeed(().asInstanceOf)
                     }
              } yield ()
            }

          case Provide(value, flow) =>
            eval(value).flatMap { schemaAndValue =>
              ref.update(state =>
                state.copy(
                  current = flow,
                  stack = Instruction.PopEnv :: state.stack,
                  envStack = schemaAndValue :: state.envStack
                )
              )
            } *> step(ref)

          case Die => ZIO.die(new IllegalStateException("Could not evaluate ZFlow"))

          case RetryUntil => ???
          // TODO : get the tstate. If there s a fallback, do it right away. Otherwise, enter suspended mode.(Set the durable promise)
          //TODO : Modify alters durable promise.
          //TODO : Some way of resuming a workflow (from the outside)

//            //TODO : Implement something like compileStatus in State
//            for {
//              state <- ref.get
//              _ <- state.getTransactionFlow match {
//                case Some(flow) =>
//                  ref.update(
//                    _.addRetry(FlowDurablePromise(flow.asInstanceOf[ZFlow[Any, E, A]], state.result))
//                      .setSuspended()
//                  )
//
//                case None => ZIO.dieMessage("There is no transaction to retry.")
//              }
//            } yield ()

          case OrTry(_, _) => ???
          // for {
          //   state <- ref.get
          //   _ <- state.tstate.addFallback(right.provide(state.currentEnvironment.value)) match {
          //     case None => ZIO.dieMessage("The OrTry operator can only be used inside transactions.")
          //     case Some(tstate) => ref.set(state.copy(current = left, tstate = tstate, stack = Instruction.PopFallback :: state.stack)) *> step(ref)
          //   }
          // } yield ()

          case Await(execFlow) =>
            val joined = for {
              execflow <- eval(execFlow).map(_.asInstanceOf[Fiber[E, A]])
              result   <- execflow.join
            } yield result

            joined.foldM(
              error => onError(lit(error)),
              success => onSuccess(success)
            )

          case Interrupt(execFlow) =>
            val interrupt = for {
              exec <- eval(execFlow).map(_.asInstanceOf[Fiber[E, A]])
              exit <- exec.interrupt
            } yield exit.toEither

            interrupt.flatMap {
              case Left(error)    => onError(lit(error))
              case Right(success) => onSuccess(success)
            }

          case Fail(error) =>
            onError(error)

          case NewVar(name, initial) =>
            val variable = for {
              schemaAndValue <- eval(initial)
              vref           <- Ref.make(schemaAndValue.value.asInstanceOf[A])
              _              <- ref.update(_.addVariable(name, schemaAndValue))
            } yield vref

            variable.flatMap(vref => onSuccess(lit((name, vref))))

          case Iterate(initial, step0, predicate) =>
            ref.modify { state =>
              val tempVarCounter = state.tempVarCounter
              val tempVarName    = s"_zflow_tempvar_${tempVarCounter}"

              def iterate[R, E, A](
                step: Remote[A] => ZFlow[R, E, A],
                predicate: Remote[A] => Remote[Boolean],
                stateVar: Remote[Variable[A]],
                boolRemote: Remote[Boolean]
              ): ZFlow[R, E, A] =
                ZFlow.ifThenElse(boolRemote)(
                  stateVar.get.flatMap { a =>
                    step(a).flatMap { a =>
                      stateVar.set(a).flatMap { _ =>
                        val boolRemote = predicate(a)
                        iterate(step, predicate, stateVar, boolRemote)
                      }
                    }
                  },
                  stateVar.get
                )

              val zFlow = for {
                stateVar   <- ZFlow.newVar(tempVarName, initial)
                stateValue <- stateVar.get
                boolRemote <- predicate(stateValue)
                _          <- ZFlow.log(s"stateValue = $stateValue")
                _          <- ZFlow.log(s"boolRemote = $boolRemote")
                _          <- ZFlow.log(s"boolRemote = $boolRemote")
                stateValue <- iterate(step0, predicate, stateVar, boolRemote)
              } yield stateValue

              val updatedState = state.copy(current = zFlow, tempVarCounter = tempVarCounter + 1)

              step(ref) -> updatedState
            }.flatten

          case Log(message) =>
            val log = putStrLn(message).provideLayer(zio.console.Console.live)

            log *> onSuccess(())
        }
      )
    }

    val durablePZio =
      Promise.make[E, A].map(promise => DurablePromise.make[E, A](uniqueId + "_result", durableLog, promise))
    val stateZio = durablePZio.map(dp =>
      State(uniqueId, flow, TState.Empty, Nil, Map(), dp, Nil, 0, Nil, PersistentCompileStatus.Running)
    )

    (for {
      state  <- stateZio
      ref    <- Ref.make[State[E, A]](state)
      _      <- step(ref)
      result <- state.result.awaitEither
    } yield result).orDie.absolve
  }
}

object PersistentExecutor {

  sealed trait Instruction

  object Instruction {

    case object PopEnv extends Instruction

    final case class PushEnv(env: Remote[_]) extends Instruction

    final case class Continuation[A, E, B](onError: ZFlow[E, E, B], onSuccess: ZFlow[A, E, B]) extends Instruction

    case object PopFallback extends Instruction

  }

  def make(
    opEx: OperationExecutor[Any]
  ): ZLayer[Clock with Has[DurableLog] with Has[KeyValueStore], Nothing, Has[ZFlowExecutor[String]]] =
    (
      for {
        durableLog <- ZIO.service[DurableLog]
        kvStore    <- ZIO.service[KeyValueStore]
        clock      <- ZIO.service[Clock.Service]
        ref        <- Ref.make[Map[String, Ref[PersistentExecutor.State[_, _]]]](Map.empty)
      } yield PersistentExecutor(clock, durableLog, kvStore, opEx, ref)
    ).toLayer

  final case class State[E, A](
    workflowId: String,
    current: ZFlow[_, _, _],
    tstate: TState,
    stack: List[Instruction],
    variables: Map[String, SchemaAndValue[
      _
    ]], //TODO : change the _ to SchemaAndValue[_]. may not get compile error from this change.
    result: DurablePromise[E, A],
    envStack: List[SchemaAndValue[_]],
    tempVarCounter: Int,
    retry: List[FlowDurablePromise[_, _]],
    compileStatus: PersistentCompileStatus
  ) {

    def currentEnvironment: SchemaAndValue[_] = envStack.headOption.getOrElse(SchemaAndValue[Unit](Schema[Unit], ()))

    def pushEnv(schemaAndValue: SchemaAndValue[_]): State[E, A] = copy(envStack = schemaAndValue :: envStack)

    def pushInstruction(instruction: Instruction): State[E, A] = copy(stack = instruction :: stack)

    def addCompensation(newCompensation: ZFlow[Any, ActivityError, Any]): State[E, A] =
      copy(tstate = tstate.addCompensation(newCompensation))

    def addReadVar(name: String): State[E, A] =
      copy(tstate = tstate.addReadVar(name))

    def addVariable(name: String, value: SchemaAndValue[Any]): State[E, A] =
      copy(variables = variables + (name -> value))

    def enterTransaction(flow: ZFlow[Any, _, _]): State[E, A] = copy(tstate = tstate.enterTransaction(flow))

    def getTransactionFlow: Option[ZFlow[Any, _, _]] = tstate match {
      case TState.Empty                      => None
      case TState.Transaction(flow, _, _, _) => Some(flow)
    }

    def addRetry(flowDurablePromise: FlowDurablePromise[_, _]): State[E, A] = copy(retry = flowDurablePromise :: retry)

    def setSuspended(): State[E, A] = copy(compileStatus = PersistentCompileStatus.Suspended)

    def getVariable(name: String): Option[SchemaAndValue[_]] = variables.get(name)

    //TODO scala map function
    // private lazy val lookupName: Map[Any, String] =
    //   variables.map((t: (String, _)) => t._2 -> t._1)
  }

}

sealed trait TState {
  self =>
  def addCompensation(newCompensation: ZFlow[Any, ActivityError, Any]): TState = self match {
    case TState.Empty => TState.Empty
    case TState.Transaction(flow, readVars, compensation, fallBacks) =>
      TState.Transaction(flow, readVars, newCompensation *> compensation, fallBacks)
    //TODO : Compensation Failure semantics
  }

<<<<<<< HEAD
  sealed trait TState {
    self =>
    def addCompensation(newCompensation: ZFlow[Any, ActivityError, Any]): TState = self match {
      case TState.Empty => TState.Empty
      case TState.Transaction(flow, readVars, compensation) =>
        TState.Transaction(flow, readVars, newCompensation *> compensation)
      //TODO : Compensation Failure semantics
=======
  def addReadVar(name: String): TState = self match {
    case TState.Empty => TState.Empty
    case TState.Transaction(flow, readVars, compensation, fallbacks) =>
      TState.Transaction(flow, readVars + name, compensation, fallbacks)
  }

  def allVariables: Set[String] = self match {
    case TState.Empty                          => Set()
    case TState.Transaction(_, readVars, _, _) => readVars
  }

  def enterTransaction(flow: ZFlow[Any, _, _]): TState =
    self match {
      case TState.Empty => TState.Transaction(flow, Set(), ZFlow.unit, Nil)
      case _            => self
>>>>>>> dd290a75
    }

  def addFallback(zflow: ZFlow[Any, _, _]): Option[TState] =
    self match {
      case TState.Empty                                    => None
      case tstate @ TState.Transaction(_, _, _, fallBacks) => Some(tstate.copy(fallBacks = zflow :: fallBacks))
    }

  def popFallback: Option[TState] =
    self match {
      case TState.Empty                                    => None
      case tstate @ TState.Transaction(_, _, _, fallBacks) => Some(tstate.copy(fallBacks = fallBacks.drop(1)))
    }
}

object TState {

  case object Empty extends TState

  final case class Transaction(
    flow: ZFlow[Any, _, _],
    readVars: Set[String],
    compensation: ZFlow[Any, ActivityError, Any],
    fallBacks: List[ZFlow[Any, _, _]]
  ) extends TState

}

final case class FlowDurablePromise[E, A](flow: ZFlow[Any, E, A], promise: DurablePromise[E, A])

sealed trait PersistentCompileStatus

object PersistentCompileStatus {

  case object Running extends PersistentCompileStatus

  case object Done extends PersistentCompileStatus

  case object Suspended extends PersistentCompileStatus

}<|MERGE_RESOLUTION|>--- conflicted
+++ resolved
@@ -24,16 +24,9 @@
 import zio.console.putStrLn
 import zio.flow._
 import zio.flow.remote.{Remote, SchemaAndValue}
-<<<<<<< HEAD
-import zio.flow.server.PersistentExecutor.{State, TState}
-import zio.flow.zFlow.ZFlow._
-import zio.flow.zFlow.{ZFlow, ZFlowExecutor}
-import zio.schema.Schema
-=======
 import zio.flow.zFlow.{ZFlow, ZFlowExecutor}
 import zio.schema.DeriveSchema.gen
 import zio.schema._
->>>>>>> dd290a75
 
 final case class PersistentExecutor(
   clock: Clock.Service,
@@ -94,20 +87,6 @@
     } yield true).catchAll(_ => UIO(false))
 
   def submit[E: Schema, A: Schema](uniqueId: String, flow: ZFlow[Any, E, A]): IO[E, A] = {
-<<<<<<< HEAD
-    def step(ref: Ref[State[E, A]]): IO[IOException, Unit] =
-      ref.get.flatMap { state =>
-        state.current match {
-          case Return(value) =>
-            ref.get.flatMap { state =>
-              state.stack match {
-                case Nil =>
-                  eval(value).flatMap { schemaAndValue0 =>
-                    val schemaAndValue = schemaAndValue0.asInstanceOf[SchemaAndValue[A]]
-                    state.result.succeed(schemaAndValue.value: A).unit
-                  }
-                case _ :: _ => ???
-=======
     import zio.flow.zFlow.ZFlow._
     def step(ref: Ref[State[E, A]]): IO[IOException, Unit] = {
 
@@ -117,7 +96,6 @@
             case Nil =>
               eval(value).flatMap { schemaAndValue =>
                 state.result.succeed(schemaAndValue.value.asInstanceOf[A]).unit
->>>>>>> dd290a75
               }
             case Instruction.PopEnv :: newStack =>
               ref.update(state => state.copy(stack = newStack, envStack = state.envStack.tail)) *>
@@ -490,15 +468,6 @@
     //TODO : Compensation Failure semantics
   }
 
-<<<<<<< HEAD
-  sealed trait TState {
-    self =>
-    def addCompensation(newCompensation: ZFlow[Any, ActivityError, Any]): TState = self match {
-      case TState.Empty => TState.Empty
-      case TState.Transaction(flow, readVars, compensation) =>
-        TState.Transaction(flow, readVars, newCompensation *> compensation)
-      //TODO : Compensation Failure semantics
-=======
   def addReadVar(name: String): TState = self match {
     case TState.Empty => TState.Empty
     case TState.Transaction(flow, readVars, compensation, fallbacks) =>
@@ -514,7 +483,6 @@
     self match {
       case TState.Empty => TState.Transaction(flow, Set(), ZFlow.unit, Nil)
       case _            => self
->>>>>>> dd290a75
     }
 
   def addFallback(zflow: ZFlow[Any, _, _]): Option[TState] =
