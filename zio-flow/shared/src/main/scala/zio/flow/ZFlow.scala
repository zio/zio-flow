--- conflicted
+++ resolved
@@ -230,19 +230,11 @@
         Schema.Field("f", EvaluatedRemoteFunction.schema[A, (B, A)]),
         Schema.Field("resultSchema", FlowSchemaAst.schema),
         { case (svar, f, schemaAst) =>
-<<<<<<< HEAD
-          Modify(svar, f)(SchemaOrNothing.fromSchema(schemaAst.toSchema[B]))
+          Modify(svar, f)(schemaAst.toSchema[B])
         },
         _.svar,
         _.f,
-        flow => FlowSchemaAst.fromSchema(flow.resultSchema.schema)
-=======
-          Modify(svar, f)(schemaAst.toSchema.asInstanceOf[Schema[B]])
-        },
-        _.svar,
-        _.f,
-        _.resultSchema.ast
->>>>>>> f13507c0
+        flow => FlowSchemaAst.fromSchema(flow.resultSchema)
       )
 
     def schemaCase[R, E, A]: Schema.Case[Modify[Any, Any], ZFlow[R, E, A]] =
@@ -278,25 +270,15 @@
           Schema.Field("resultSchema", FlowSchemaAst.schema),
           { case (value, ifError, ifSuccess, errorSchema, resultSchema) =>
             Fold(value, ifError, ifSuccess)(
-<<<<<<< HEAD
-              SchemaOrNothing.fromSchema(errorSchema.toSchema[E2]),
-              SchemaOrNothing.fromSchema(resultSchema.toSchema[B])
-=======
-              errorSchema.toSchema.asInstanceOf[Schema[E2]],
-              resultSchema.toSchema.asInstanceOf[Schema[B]]
->>>>>>> f13507c0
+              errorSchema.toSchema[E2],
+              resultSchema.toSchema[B]
             )
           },
           _.value,
           _.ifError,
           _.ifSuccess,
-<<<<<<< HEAD
-          flow => FlowSchemaAst.fromSchema(flow.errorSchema.schema),
-          flow => FlowSchemaAst.fromSchema(flow.resultSchema.schema)
-=======
-          _.errorSchema.ast,
-          _.resultSchema.ast
->>>>>>> f13507c0
+          flow => FlowSchemaAst.fromSchema(flow.errorSchema),
+          flow => FlowSchemaAst.fromSchema(flow.resultSchema)
         )
       )
 
@@ -323,23 +305,13 @@
           Schema.Field("resultSchema", FlowSchemaAst.schema),
           { case (lambda, errorSchema, resultSchema) =>
             Apply(lambda)(
-<<<<<<< HEAD
-              SchemaOrNothing.fromSchema(errorSchema.toSchema[E]),
-              SchemaOrNothing.fromSchema(resultSchema.toSchema[B])
+              errorSchema.toSchema[E],
+              resultSchema.toSchema[B]
             )
           },
           _.lambda,
-          flow => FlowSchemaAst.fromSchema(flow.errorSchema.schema),
-          flow => FlowSchemaAst.fromSchema(flow.resultSchema.schema)
-=======
-              errorSchema.toSchema.asInstanceOf[Schema[E]],
-              resultSchema.toSchema.asInstanceOf[Schema[B]]
-            )
-          },
-          _.lambda,
-          _.errorSchema.ast,
-          _.resultSchema.ast
->>>>>>> f13507c0
+          flow => FlowSchemaAst.fromSchema(flow.errorSchema),
+          flow => FlowSchemaAst.fromSchema(flow.resultSchema)
         )
       )
 
@@ -408,15 +380,9 @@
 
   object Input {
     def schema[R]: Schema[Input[R]] =
-<<<<<<< HEAD
       FlowSchemaAst.schema.transform(
-        ast => Input()(SchemaOrNothing.fromSchema(ast.toSchema[R])),
-        flow => FlowSchemaAst.fromSchema(flow.resultSchema.schema)
-=======
-      SchemaAst.schema.transform(
-        ast => Input()(ast.toSchema.asInstanceOf[Schema[R]]),
-        _.resultSchema.ast
->>>>>>> f13507c0
+        ast => Input()(ast.toSchema[R]),
+        flow => FlowSchemaAst.fromSchema(flow.resultSchema)
       )
 
     def schemaCase[R, E, A]: Schema.Case[Input[R], ZFlow[R, E, A]] =
@@ -462,23 +428,13 @@
         Schema.Field("resultSchema", FlowSchemaAst.schema),
         { case (remote, errorSchemaAst, resultSchemaAst) =>
           Unwrap(remote)(
-<<<<<<< HEAD
-            SchemaOrNothing.fromSchema(errorSchemaAst.toSchema[E]),
-            SchemaOrNothing.fromSchema(resultSchemaAst.toSchema[A])
+            errorSchemaAst.toSchema[E],
+            resultSchemaAst.toSchema[A]
           )
         },
         _.remote,
-        flow => FlowSchemaAst.fromSchema(flow.errorSchema.schema),
-        flow => FlowSchemaAst.fromSchema(flow.resultSchema.schema)
-=======
-            errorSchemaAst.toSchema.asInstanceOf[Schema[E]],
-            resultSchemaAst.toSchema.asInstanceOf[Schema[A]]
-          )
-        },
-        _.remote,
-        _.errorSchema.ast,
-        _.resultSchema.ast
->>>>>>> f13507c0
+        flow => FlowSchemaAst.fromSchema(flow.errorSchema),
+        flow => FlowSchemaAst.fromSchema(flow.resultSchema)
       )
 
     def schemaCase[R, E, A]: Schema.Case[Unwrap[R, E, A], ZFlow[R, E, A]] =
@@ -498,19 +454,11 @@
         Schema.Field("resultSchema", FlowSchemaAst.schema),
         { case (remote, resultSchemaAst) =>
           UnwrapRemote(remote)(
-<<<<<<< HEAD
-            SchemaOrNothing.fromSchema(resultSchemaAst.toSchema[A])
+            resultSchemaAst.toSchema[A]
           )
         },
         _.remote,
-        flow => FlowSchemaAst.fromSchema(flow.resultSchema.schema)
-=======
-            resultSchemaAst.toSchema.asInstanceOf[Schema[A]]
-          )
-        },
-        _.remote,
-        _.resultSchema.ast
->>>>>>> f13507c0
+        flow => FlowSchemaAst.fromSchema(flow.resultSchema)
       )
 
     def schemaCase[R, E, A]: Schema.Case[UnwrapRemote[A], ZFlow[R, E, A]] =
@@ -537,13 +485,8 @@
           Schema.Field("schemaA", FlowSchemaAst.schema),
           { case (workflow, schemaAstE, schemaAstA) =>
             Fork(workflow)(
-<<<<<<< HEAD
-              SchemaOrNothing.fromSchema(schemaAstE.toSchema[E]),
-              SchemaOrNothing.fromSchema(schemaAstA.toSchema[A])
-=======
-              schemaAstE.toSchema.asInstanceOf[Schema[E]],
-              schemaAstA.toSchema.asInstanceOf[Schema[A]]
->>>>>>> f13507c0
+              schemaAstE.toSchema[E],
+              schemaAstA.toSchema[A]
             )
           },
           _.flow,
@@ -577,13 +520,8 @@
           Schema.Field("schemaA", FlowSchemaAst.schema),
           { case (workflow, duration, schemaAstE, schemaAstA) =>
             Timeout(workflow, duration)(
-<<<<<<< HEAD
-              SchemaOrNothing.fromSchema(schemaAstE.toSchema[E]),
-              SchemaOrNothing.fromSchema(schemaAstA.toSchema[A])
-=======
-              schemaAstE.toSchema.asInstanceOf[Schema[E]],
-              schemaAstA.toSchema.asInstanceOf[Schema[A]]
->>>>>>> f13507c0
+              schemaAstE.toSchema[E],
+              schemaAstA.toSchema[A]
             )
           },
           _.flow,
@@ -678,13 +616,8 @@
         Schema.Field("schemaA", FlowSchemaAst.schema),
         { case (exFlow, schemaAstE, schemaAstA) =>
           Await(exFlow)(
-<<<<<<< HEAD
-            SchemaOrNothing.fromSchema(schemaAstE.toSchema[E]),
-            SchemaOrNothing.fromSchema(schemaAstA.toSchema[A])
-=======
-            schemaAstE.toSchema.asInstanceOf[Schema[E]],
-            schemaAstA.toSchema.asInstanceOf[Schema[A]]
->>>>>>> f13507c0
+            schemaAstE.toSchema[E],
+            schemaAstA.toSchema[A]
           )
         },
         _.exFlow,
@@ -777,25 +710,15 @@
           Schema.Field("resultSchema", FlowSchemaAst.schema),
           { case (initial, step, predicate, errorSchema, resultSchema) =>
             Iterate(initial, step, predicate)(
-<<<<<<< HEAD
-              SchemaOrNothing.fromSchema(errorSchema.toSchema[E]),
-              SchemaOrNothing.fromSchema(resultSchema.toSchema[A])
-=======
-              errorSchema.toSchema.asInstanceOf[Schema[E]],
-              resultSchema.toSchema.asInstanceOf[Schema[A]]
->>>>>>> f13507c0
+              errorSchema.toSchema[E],
+              resultSchema.toSchema[A]
             )
           },
           _.initial,
           _.step,
           _.predicate,
-<<<<<<< HEAD
-          flow => FlowSchemaAst.fromSchema(flow.errorSchema.schema),
-          flow => FlowSchemaAst.fromSchema(flow.resultSchema.schema)
-=======
-          _.errorSchema.ast,
-          _.resultSchema.ast
->>>>>>> f13507c0
+          flow => FlowSchemaAst.fromSchema(flow.errorSchema),
+          flow => FlowSchemaAst.fromSchema(flow.resultSchema)
         )
       )
 
