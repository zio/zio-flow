--- conflicted
+++ resolved
@@ -22,11 +22,7 @@
 import java.nio.charset.StandardCharsets
 import java.util.UUID
 
-<<<<<<< HEAD
-package object flow extends Syntax with Schemas with InstantModule with FlowPackageVersionSpecific { self =>
-=======
 package object flow extends Syntax with Schemas with InstantModule with OffsetDateTimeModule with FlowPackageVersionSpecific { self =>
->>>>>>> 88c1a956
   private[flow] val syntax: Syntax = self
 
   implicit class FlowIdSyntax(val flowId: FlowId) extends AnyVal {
