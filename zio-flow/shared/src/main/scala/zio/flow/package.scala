--- conflicted
+++ resolved
@@ -22,7 +22,6 @@
 import java.nio.charset.StandardCharsets
 import java.util.UUID
 
-<<<<<<< HEAD
 package object flow
     extends Syntax
     with Schemas
@@ -33,19 +32,6 @@
 
   implicit class FlowIdSyntax(val flowId: FlowId) extends AnyVal {
     def /(postfix: FlowId): FlowId = FlowId.unsafeMake(FlowId.unwrap(flowId) + "_" + FlowId.unwrap(postfix))
-=======
-package object flow extends Syntax with Schemas with InstantModule with OffsetDateTimeModule {
-  type RemoteVariableName = RemoteVariableName.Type
-
-  private[flow] val syntax: Syntax = this
-
-  object RemoteVariableName extends Newtype[String] {
-    implicit val schema: Schema[RemoteVariableName] = Schema[String].transform(wrap(_), unwrap)
-
-    override def assertion = assert {
-      !contains("__")
-    }
->>>>>>> 75e12036
 
     def toRaw: Chunk[Byte] = Chunk.fromArray(FlowId.unwrap(flowId).getBytes(StandardCharsets.UTF_8))
   }
