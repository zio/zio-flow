--- conflicted
+++ resolved
@@ -4,10 +4,8 @@
 
 import zio._
 import zio.clock.Clock
-<<<<<<< HEAD
+
 import zio.schema.Schema
-=======
->>>>>>> 52639d89
 
 trait ZFlowExecutor[-U] {
   def submit[E, A](uniqueId: U, flow: ZFlow[Any, E, A]): IO[E, A]
@@ -68,13 +66,9 @@
 
     val clock: Clock.Service = env.get[Clock.Service]
 
-<<<<<<< HEAD
     def eval[A](r: Remote[A]): UIO[A] = UIO(
       r.eval.getOrElse(throw new IllegalStateException("Eval could not be reduced to Right of Either."))
     )
-=======
-    def eval[A](r: Remote[A]): UIO[A] = UIO(r.eval.getOrElse(throw new IllegalStateException("Bad state.")))
->>>>>>> 52639d89
 
     def lit[A](a: A): Remote[A] =
       Remote.Literal(a, Schema.fail("It is not expected to serialize this value"))
