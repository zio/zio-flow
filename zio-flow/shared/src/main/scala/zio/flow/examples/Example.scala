package zio.flow.examples

<<<<<<< HEAD
import zio.flow._
import zio.schema.{ DeriveSchema, Schema }
=======
import zio.flow.remote.{Remote, _}
import zio.flow.zFlow.ZFlow
import zio.flow.{Activity, ActivityError, EmailRequest, Variable}
import zio.schema.{DeriveSchema, Schema}
>>>>>>> 9c8fc938

object Example {
  // Remote[A] => Remote[(B, A)]

  type OrderId = Int

  lazy val refundOrder: Activity[OrderId, Unit] =
    Activity[OrderId, Unit]("refund-order", "Refunds an order with the specified orderId", ???, ???, ???)

  val stateConstructor: ZFlow[Any, Nothing, (Variable[Int], Variable[Boolean], Variable[List[String]])] =
    for {
      intVar  <- ZFlow.newVar[Int]("intVar", 0)
      boolVar <- ZFlow.newVar[Boolean]("boolVar", false)
      listVar <- ZFlow.newVar[List[String]]("ListVar", Nil)
    } yield (intVar, boolVar, listVar)

  val orderProcess: ZFlow[OrderId, ActivityError, Unit] =
    stateConstructor.flatMap { tuple =>
      val intVar: Remote[Variable[OrderId]] = tuple._1
      val boolVar                           = tuple._2
      val listVar                           = tuple._3

      ZFlow
        .input[OrderId]
        .flatMap(orderId =>
          ZFlow.transaction { _ =>
            intVar.update(_ + orderId) *>
              ZFlow.ifThenElse(orderId > 2)(boolVar.set(true), boolVar.set(false)) *>
              refundOrder(orderId) *>
              listVar.set(Nil)
          }
        )
        .orDie
    }
}

object EmailCampaign {
  type City       = String
  type Cuisine    = String
  type Review     = Int
  type Restaurant = String

  lazy val getRestaurants: Activity[(City, Cuisine), List[Restaurant]] =
    Activity[(City, Cuisine), List[Restaurant]](
      "get-restaurants",
      "Gets the restaurants for a given city and cuisine",
      ???,
      ???,
      ???
    )

  lazy val getReviews: Activity[Restaurant, Review] =
    Activity[Restaurant, Review]("get-reviews", "Gets the reviews of a specified restaurant", ???, ???, ???)

  lazy val sendEmail: Activity[EmailRequest, Unit] =
    Activity[EmailRequest, Unit]("send-email", "sends an email", ???, ???, ???)

  /**
   *   1. Get reviews of restaurants in a certain category (e.g. "Asian"). 2. If
   *      there are 2 days of good reviews, we send a coupon to people in that
   *      city for restaurants in that category.
   */
  lazy val emailCampaign: ZFlow[(City, Cuisine), ActivityError, Any] = {
    def waitForPositiveReviews(restaurants: Remote[List[Restaurant]]) =
      ZFlow(0).iterate((count: Remote[Int]) =>
        for {
          reviews <- ZFlow.foreach(restaurants) { restaurant =>
                       getReviews(restaurant)
                     }
          average  <- ZFlow(reviews.sum / reviews.length)
          newCount <- ZFlow((average > 5).ifThenElse(count + 1, 0))
          _        <- ZFlow.ifThenElse(newCount !== 3)(ZFlow.sleep(Remote.ofDays(1L)), ZFlow.unit)
        } yield newCount
      )(_ < 3)

    for {
      tuple       <- ZFlow.input[(City, Cuisine)]
      restaurants <- getRestaurants(tuple)
      _           <- waitForPositiveReviews(restaurants)
      _           <- sendEmail(???)
    } yield ()
  }
}

/**
 * A real-world example that models the workflow of uber-eats. The workflow is
 * launched when the user places an order on the app. There are 2 phases to the
 * workflow - 1. Restaurant phase and 2. Rider phase. The Rider phase begins
 * when the Restaurant phase reaches completion.
 */
object UberEatsExample {
  type Restaurant = String
  type Order      = List[(String, Int)]
  type User       = String
  type Address    = String
  type Rider      = String

  sealed trait OrderConfirmationStatus

  object OrderConfirmationStatus {

    case object Confirmed extends OrderConfirmationStatus

    case object Cancelled extends OrderConfirmationStatus

  }

  sealed trait OrderState

  object OrderState {

    case object Waiting extends OrderState

    case object StartedPreparing extends OrderState

    case object FoodPrepared extends OrderState

    case object StartedPacking extends OrderState

    case object FoodPacked extends OrderState

  }

  sealed trait RiderState

  object RiderState {

    case object LookingForRider extends RiderState

    case object RiderAssigned extends RiderState

    case object OutForDelivery extends RiderState

    case object Delivered extends RiderState

  }

  implicit def orderConfirmationStatusSchema: Schema[OrderConfirmationStatus.Confirmed.type] = ???

  lazy val getOrderConfirmationStatus: Activity[(Restaurant, Order), OrderConfirmationStatus] =
    Activity[(Restaurant, Order), OrderConfirmationStatus](
      "get-order-confirmation-status",
      "Gets whether or not an order is confirmed by the restaurant",
      ???,
      ???,
      ???
    )

  def restaurantOrderStatus(
    restaurant: Remote[Restaurant],
    order: Remote[Order]
  ): ZFlow[(User, Address, Restaurant, Order), ActivityError, Unit] =
    for {
      orderConfStatus <- getOrderConfirmationStatus(restaurant, order)
      _ <- ZFlow.ifThenElse(orderConfStatus === OrderConfirmationStatus.Confirmed)(
             processOrderWorkflow,
             cancelOrderWorkflow(restaurant, order)
           )
    } yield ()

  lazy val getOrderState: Activity[(User, Restaurant, Order), OrderState]         = ???
  lazy val pushOrderStatusNotification: Activity[(User, Restaurant, Order), Unit] = ???
  lazy val pushRideStatusNotification: Activity[(User, Address), Unit]            = ???
  lazy val assignRider: Activity[(User, Address), Rider]                          = ???
  lazy val getRiderState: Activity[(User, Address), RiderState]                   = ???

  lazy val processOrderWorkflow: ZFlow[(User, Address, Restaurant, Order), ActivityError, (User, Address)] = {
    implicit def schemaOrderStateWaiting: Schema[OrderState] = ???

    def updateOrderState(
      user: Remote[User],
      restaurant: Remote[Restaurant],
      order: Remote[Order]
    ): ZFlow[Any, ActivityError, OrderState] =
      ZFlow(OrderState.Waiting: OrderState).iterate((orderState: Remote[OrderState]) =>
        for {
          currOrderState <- getOrderState(user, restaurant, order)
          _ <- ZFlow.ifThenElse(currOrderState !== orderState)(
                 pushOrderStatusNotification(user, restaurant, order),
                 ZFlow.unit
               )
          _ <- ZFlow.sleep(Remote.ofMinutes(2L))
        } yield currOrderState
      )(_ !== (OrderState.FoodPacked: OrderState))

    for {
      tuple4 <- ZFlow.input[(User, Address, Restaurant, Order)]
      _      <- updateOrderState(tuple4._1, tuple4._3, tuple4._4)
    } yield (tuple4._1, tuple4._2)
  }

  def riderWorkflow(tuple2: Remote[(User, Address)]): ZFlow[Any, ActivityError, Any] = {
    implicit def schemaRiderState: Schema[RiderState] = DeriveSchema.gen[RiderState]

    def updateRiderState(rider: Remote[Rider], address: Remote[Address]): ZFlow[Any, ActivityError, RiderState] =
      ZFlow(RiderState.RiderAssigned: RiderState).iterate((riderState: Remote[RiderState]) =>
        for {
          currRiderState <- getRiderState(rider, address)
          _              <- ZFlow.ifThenElse(currRiderState !== riderState)(pushRideStatusNotification(tuple2), ZFlow.unit)
          _              <- ZFlow.sleep(Remote.ofMinutes(2L))
        } yield currRiderState
      )(_ !== Remote(RiderState.Delivered: RiderState))

    for {
      rider <- assignRider(tuple2)
      _     <- updateRiderState(rider, tuple2._2)
    } yield ()
  }

  processOrderWorkflow.flatMap(riderWorkflow)
  lazy val cancelOrderWorkflow: Activity[(Restaurant, Order), Any] = ???
}<|MERGE_RESOLUTION|>--- conflicted
+++ resolved
@@ -1,14 +1,7 @@
 package zio.flow.examples
 
-<<<<<<< HEAD
 import zio.flow._
-import zio.schema.{ DeriveSchema, Schema }
-=======
-import zio.flow.remote.{Remote, _}
-import zio.flow.zFlow.ZFlow
-import zio.flow.{Activity, ActivityError, EmailRequest, Variable}
 import zio.schema.{DeriveSchema, Schema}
->>>>>>> 9c8fc938
 
 object Example {
   // Remote[A] => Remote[(B, A)]
