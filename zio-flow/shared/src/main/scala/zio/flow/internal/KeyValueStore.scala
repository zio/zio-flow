/*
 * Copyright 2021-2022 John A. De Goes and the ZIO Contributors
 *
 * Licensed under the Apache License, Version 2.0 (the "License");
 * you may not use this file except in compliance with the License.
 * You may obtain a copy of the License at
 *
 *     http://www.apache.org/licenses/LICENSE-2.0
 *
 * Unless required by applicable law or agreed to in writing, software
 * distributed under the License is distributed on an "AS IS" BASIS,
 * WITHOUT WARRANTIES OR CONDITIONS OF ANY KIND, either express or implied.
 * See the License for the specific language governing permissions and
 * limitations under the License.
 */

package zio.flow.internal

import java.io.IOException

import org.rocksdb.ColumnFamilyHandle
import zio.rocksdb._
import zio.{Chunk, Has, IO, UIO, ZLayer, ZIO}
import zio.stream.ZStream

trait KeyValueStore {

  def put(namespace: String, key: Chunk[Byte], value: Chunk[Byte]): IO[IOException, Boolean]

  def get(namespace: String, key: Chunk[Byte]): IO[IOException, Option[Chunk[Byte]]]

  def scanAll(namespace: String): ZStream[Any, IOException, (Chunk[Byte], Chunk[Byte])]
}

object KeyValueStore {

<<<<<<< HEAD
  val live: ZLayer[RocksDB, IOException, Has[KeyValueStore]] = {
    for {
      rocksDB    <- ZIO.service[service.RocksDB]
      namespaces <- getNamespaces(rocksDB)
    } yield {
      KeyValueStoreLive(rocksDB, namespaces)
=======
  val live: ZLayer[RocksDB, IOException, KeyValueStore] =
    ZLayer {
      for {
        rocksDB    <- ZIO.service[RocksDB]
        namespaces <- getNamespaces(rocksDB)
      } yield KeyValueStoreLive(rocksDB, namespaces)
>>>>>>> 2ecdbb73
    }
  }.toLayer

  def put(
    namespace: String,
    key: Chunk[Byte],
    value: Chunk[Byte]
  ): ZIO[Has[KeyValueStore], IOException, Boolean] =
    ZIO.accessM(
      _.get.put(namespace, key, value)
    )

  def get(namespace: String, key: Chunk[Byte]): ZIO[Has[KeyValueStore], IOException, Option[Chunk[Byte]]] =
    ZIO.accessM(
      _.get.get(namespace, key)
    )

  def scanAll(namespace: String): ZStream[Has[KeyValueStore], IOException, (Chunk[Byte], Chunk[Byte])] =
    ZStream.accessStream(
      _.get.scanAll(namespace)
    )

  private final case class KeyValueStoreLive(rocksDB: RocksDB, namespaces: Map[Chunk[Byte], ColumnFamilyHandle])
      extends KeyValueStore {

    def put(namespace: String, key: Chunk[Byte], value: Chunk[Byte]): IO[IOException, Boolean] =
      for {
        namespace <- getNamespace(namespace)
        _         <- rocksDB.put(namespace, key.toArray, value.toArray).refineToOrDie[IOException]
      } yield true

    def get(namespace: String, key: Chunk[Byte]): IO[IOException, Option[Chunk[Byte]]] =
      for {
        namespace <- getNamespace(namespace)
        value     <- rocksDB.get(namespace, key.toArray).refineToOrDie[IOException]
      } yield value.map(Chunk.fromArray)

    def scanAll(namespace: String): ZStream[Any, IOException, (Chunk[Byte], Chunk[Byte])] =
      ZStream.unwrap {
        getNamespace(namespace).map { namespace =>
          rocksDB
            .newIterator(namespace)
            .map { case (key, value) => Chunk.fromArray(key) -> Chunk.fromArray(value) }
            .refineToOrDie[IOException]
        }
      }

    def getNamespace(namespace: String): UIO[ColumnFamilyHandle] =
      ZIO.succeed(namespaces(Chunk.fromArray(namespace.getBytes)))
  }

  private def getNamespaces(rocksDB: RocksDB): IO[IOException, Map[Chunk[Byte], ColumnFamilyHandle]] =
    rocksDB.initialHandles
      .map(_.map(namespace => Chunk.fromArray(namespace.getName) -> namespace).toMap)
      .refineToOrDie[IOException]
}<|MERGE_RESOLUTION|>--- conflicted
+++ resolved
@@ -20,7 +20,7 @@
 
 import org.rocksdb.ColumnFamilyHandle
 import zio.rocksdb._
-import zio.{Chunk, Has, IO, UIO, ZLayer, ZIO}
+import zio.{Chunk, IO, UIO, ZLayer, ZIO}
 import zio.stream.ZStream
 
 trait KeyValueStore {
@@ -34,45 +34,40 @@
 
 object KeyValueStore {
 
-<<<<<<< HEAD
-  val live: ZLayer[RocksDB, IOException, Has[KeyValueStore]] = {
-    for {
-      rocksDB    <- ZIO.service[service.RocksDB]
-      namespaces <- getNamespaces(rocksDB)
-    } yield {
-      KeyValueStoreLive(rocksDB, namespaces)
-=======
-  val live: ZLayer[RocksDB, IOException, KeyValueStore] =
+  val live: ZLayer[RocksDB, IOException, KeyValueStore] = {
     ZLayer {
       for {
         rocksDB    <- ZIO.service[RocksDB]
         namespaces <- getNamespaces(rocksDB)
-      } yield KeyValueStoreLive(rocksDB, namespaces)
->>>>>>> 2ecdbb73
+      } yield {
+        KeyValueStoreLive(rocksDB, namespaces)
+      }
     }
-  }.toLayer
+  }
 
   def put(
     namespace: String,
     key: Chunk[Byte],
     value: Chunk[Byte]
-  ): ZIO[Has[KeyValueStore], IOException, Boolean] =
-    ZIO.accessM(
+  ): ZIO[KeyValueStore, IOException, Boolean] =
+    ZIO.environmentWithZIO(
       _.get.put(namespace, key, value)
     )
 
-  def get(namespace: String, key: Chunk[Byte]): ZIO[Has[KeyValueStore], IOException, Option[Chunk[Byte]]] =
-    ZIO.accessM(
+  def get(namespace: String, key: Chunk[Byte]): ZIO[KeyValueStore, IOException, Option[Chunk[Byte]]] =
+    ZIO.environmentWithZIO(
       _.get.get(namespace, key)
     )
 
-  def scanAll(namespace: String): ZStream[Has[KeyValueStore], IOException, (Chunk[Byte], Chunk[Byte])] =
-    ZStream.accessStream(
+  def scanAll(namespace: String): ZStream[KeyValueStore, IOException, (Chunk[Byte], Chunk[Byte])] =
+    ZStream.environmentWithStream(
       _.get.scanAll(namespace)
     )
 
-  private final case class KeyValueStoreLive(rocksDB: RocksDB, namespaces: Map[Chunk[Byte], ColumnFamilyHandle])
-      extends KeyValueStore {
+  private final case class KeyValueStoreLive(
+    rocksDB: RocksDB,
+    namespaces: Map[Chunk[Byte], ColumnFamilyHandle]
+  ) extends KeyValueStore {
 
     def put(namespace: String, key: Chunk[Byte], value: Chunk[Byte]): IO[IOException, Boolean] =
       for {
@@ -102,6 +97,8 @@
 
   private def getNamespaces(rocksDB: RocksDB): IO[IOException, Map[Chunk[Byte], ColumnFamilyHandle]] =
     rocksDB.initialHandles
-      .map(_.map(namespace => Chunk.fromArray(namespace.getName) -> namespace).toMap)
+      .map(_.map { namespace =>
+        Chunk.fromArray(namespace.getName) -> namespace
+      }.toMap)
       .refineToOrDie[IOException]
 }