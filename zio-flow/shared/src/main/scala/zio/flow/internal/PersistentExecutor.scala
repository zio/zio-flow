/*
 * Copyright 2021-2022 John A. De Goes and the ZIO Contributors
 *
 * Licensed under the Apache License, Version 2.0 (the "License");
 * you may not use this file except in compliance with the License.
 * You may obtain a copy of the License at
 *
 *     http://www.apache.org/licenses/LICENSE-2.0
 *
 * Unless required by applicable law or agreed to in writing, software
 * distributed under the License is distributed on an "AS IS" BASIS,
 * WITHOUT WARRANTIES OR CONDITIONS OF ANY KIND, either express or implied.
 * See the License for the specific language governing permissions and
 * limitations under the License.
 */

package zio.flow.internal

import zio._
import zio.flow.ExecutingFlow.PersistentExecutingFlow
import zio.flow.Remote.{EvaluatedRemoteFunction, RemoteFunction}
import zio.flow.serialization._
import zio.flow.{Remote, _}
import zio.schema.{CaseSet, DeriveSchema, DynamicValue, Schema}

import java.io.IOException
import java.nio.charset.StandardCharsets
import java.time.Duration
import scala.annotation.nowarn

// TODO: better error type than IOException
final case class PersistentExecutor(
  execEnv: ExecutionEnvironment,
  durableLog: DurableLog,
  kvStore: KeyValueStore,
  opExec: OperationExecutor[Any],
  workflows: Ref[Map[FlowId, PersistentExecutor.RuntimeState[_, _]]]
) extends ZFlowExecutor {

  import PersistentExecutor._

  type Erased     = ZFlow[Any, Any, Any]
  type ErasedCont = Remote[Any] => ZFlow[Any, Any, Any]

  private val promiseEnv = ZEnvironment(durableLog, execEnv)

  private def coerceRemote[A](remote: Remote[_]): Remote[A] = remote.asInstanceOf[Remote[A]]

  private def eval[A: Schema](remote: Remote[A]): ZIO[RemoteContext, IOException, A] =
    remote.eval[A].mapError(msg => new IOException(s"Failed to evaluate remote: $msg"))

  private def evalDynamic[A](remote: Remote[A]): ZIO[RemoteContext, IOException, SchemaAndValue[A]] =
    remote.evalDynamic.mapError(msg => new IOException(s"Failed to evaluate remote: $msg"))

  def submit[E: Schema, A: Schema](id: FlowId, flow: ZFlow[Any, E, A]): IO[E, A] =
    for {
      resultPromise <- start(id, Nil, Timestamp(0L), flow).orDie
      promiseResult <- resultPromise.awaitEither.provideEnvironment(promiseEnv).orDie
      _             <- ZIO.log(s"$id finished with $promiseResult")
      result <- promiseResult match {
                  case Left(Left(fail)) => ZIO.die(fail)
                  case Left(Right(dynamicError)) =>
                    ZIO
                      .fromEither(dynamicError.toTypedValue(Schema[E]))
                      .flatMapError(error => ZIO.die(new IOException(s"Failed to deserialize error: $error")))
                      .flatMap(success => ZIO.fail(success))
                  case Right(dynamicSuccess) =>
                    ZIO
                      .fromEither(dynamicSuccess.result.toTypedValue(Schema[A]))
                      .flatMapError(error => ZIO.die(new IOException(s"Failed to deserialize success: $error")))
                }
    } yield result

  def restartAll(): ZIO[Any, IOException, Unit] =
    for {
      deserializedStates <- kvStore
                              .scanAll(Namespaces.workflowState)
                              .mapZIO { case (rawKey, rawState) =>
                                val id = FlowId(new String(rawKey.toArray, StandardCharsets.UTF_8))
                                ZIO
                                  .fromEither(
                                    execEnv.deserializer.deserialize[PersistentExecutor.State[Any, Any]](rawState)
                                  )
                                  .mapBoth(
                                    error => new IOException(s"Failed to deserialize state of $id: $error"),
                                    state => (FlowId(new String(rawKey.toArray, StandardCharsets.UTF_8)), state)
                                  )
                              }
                              .runCollect
      _ <- ZIO.foreachDiscard(deserializedStates) { case (id, state) =>
             ZIO.log(s"Restarting $id") *>
               run(state).orDie
           }
    } yield ()

  private def start[E, A](
    id: FlowId,
    parentStack: List[FlowId],
    lastTimestamp: Timestamp,
    flow: ZFlow[Any, E, A]
  ): ZIO[Any, IOException, DurablePromise[Either[Throwable, DynamicValue], FlowResult]] =
    workflows.get.flatMap { runningWorkflows =>
      runningWorkflows.get(id) match {
        case Some(runtimeState) =>
          ZIO.logInfo(s"Flow $id is already running").as(runtimeState.result)

        case None =>
          val durablePromise =
            DurablePromise.make[Either[Throwable, DynamicValue], FlowResult](FlowId.unwrap(id + "_result"))

          loadState(id)
            .map(
              _.getOrElse(
                State(
                  id = id,
                  parentStack = parentStack,
                  lastTimestamp = lastTimestamp,
                  current = flow,
                  stack = Nil,
                  result = durablePromise,
                  envStack = Nil,
                  transactionStack = Nil,
                  tempVarCounter = 0,
                  promiseIdCounter = 0,
                  forkCounter = 0,
                  transactionCounter = 0,
                  status = PersistentWorkflowStatus.Running
                )
              ).asInstanceOf[State[E, A]]
            )
            .flatMap { state =>
              run(state)
            }
      }
    }

  private def run[E, A](
    state: State[E, A]
  ): ZIO[Any, IOException, DurablePromise[Either[Throwable, DynamicValue], FlowResult]] = {
    import zio.flow.ZFlow._

    def step(
      state: State[E, A]
    ): ZIO[RemoteContext with VirtualClock with KeyValueStore with ExecutionEnvironment, IOException, StepResult] = {

      def onSuccess(
        value: Remote[_],
        stateChange: StateChange = StateChange.none
      ): ZIO[VirtualClock with KeyValueStore with ExecutionEnvironment, IOException, StepResult] = {
        val updatedState = stateChange(state)

        val scope         = updatedState.scope
        val remoteContext = ZLayer(RemoteContext.persistent(scope))
        remoteContext {
          updatedState.stack match {
            case Nil =>
              evalDynamic(value).flatMap { result =>
                state.result
                  .succeed(FlowResult(result.value, updatedState.lastTimestamp))
                  .unit
                  .provideEnvironment(promiseEnv)
              }.as(
                StepResult(
                  stateChange,
                  continue = false
                )
              )
            case Instruction.PopEnv :: _ =>
              onSuccess(value, stateChange ++ StateChange.popContinuation ++ StateChange.popEnvironment)
            case Instruction.PushEnv(env) :: _ =>
              onSuccess(value, stateChange ++ StateChange.popContinuation ++ StateChange.pushEnvironment(env))
            case Instruction.Continuation(_, onSuccess) :: _ =>
              eval(onSuccess.apply(coerceRemote(value))).map { next =>
                StepResult(
                  stateChange ++ StateChange.popContinuation ++ StateChange.setCurrent(next),
                  continue = true
                )
              }
            case Instruction.CommitTransaction :: _ =>
              for {
                currentContext <- ZIO.service[RemoteContext]
                targetContext <- RemoteContext.persistent(
                                   StateChange.leaveTransaction(updatedState).scope
                                 )
                commitSucceeded <-
                  commitModifiedVariablesToParent(updatedState.transactionStack.head, currentContext, targetContext)
                result <-
                  if (commitSucceeded) {
                    onSuccess(
                      value,
                      stateChange ++ StateChange.popContinuation ++ StateChange.leaveTransaction
                    )
                  } else {
                    for {
                      _ <- ZIO.logInfo("Commit failed, reverting and retrying")
                      result = StepResult(
                                 stateChange ++
                                   StateChange.popContinuation ++
                                   StateChange.pushContinuation(Instruction.CommitTransaction) ++
                                   StateChange.restartCurrentTransaction,
                                 continue = true
                               )
                    } yield result
                  }
              } yield result
          }
        }
      }

      def onError(
        value: Remote[_],
        stateChange: StateChange = StateChange.none
      ): ZIO[KeyValueStore with ExecutionEnvironment with VirtualClock, IOException, StepResult] = {
        val updatedState = stateChange(state)

        val scope         = updatedState.scope
        val remoteContext = ZLayer(RemoteContext.persistent(scope))

        remoteContext {
          updatedState.stack match {
            case Nil =>
              evalDynamic(value).flatMap { schemaAndValue =>
                state.result
                  .fail(Right(schemaAndValue.value))
                  .unit
                  .provideEnvironment(promiseEnv)
              }.as(
                StepResult(
                  stateChange,
                  continue = false
                )
              )
            case Instruction.PopEnv :: _ =>
              onError(value, stateChange ++ StateChange.popContinuation ++ StateChange.popEnvironment)
            case Instruction.PushEnv(env) :: _ =>
              onError(value, stateChange ++ StateChange.popContinuation ++ StateChange.pushEnvironment(env))
            case Instruction.Continuation(onError, _) :: _ =>
              eval(onError.apply(coerceRemote(value))).map { next =>
                StepResult(
                  stateChange ++ StateChange.popContinuation ++ StateChange.setCurrent(next),
                  continue = true
                )
              }
            case Instruction.CommitTransaction :: _ =>
              ZIO.succeed(
                StepResult(
                  stateChange ++ StateChange.popContinuation ++ StateChange.revertCurrentTransaction(
                    value
                  ) ++ StateChange.leaveTransaction,
                  continue = true
                )
              ) //
          }
        }
      }

      ZIO.logDebug(s"STEP ${state.current.getClass.getSimpleName}") *> {
        state.current match {
          case Return(value) =>
            onSuccess(value)

          case Now =>
            Clock.instant.flatMap { currInstant =>
              onSuccess(coerceRemote(Remote(currInstant)))
            }

          case Input() =>
            onSuccess(state.currentEnvironment)

          case WaitTill(instant) =>
            for {
              start   <- Clock.instant
              end     <- eval(instant)(instantSchema)
              duration = Duration.between(start, end)
              _       <- ZIO.logInfo(s"Sleeping for $duration")
              _       <- Clock.sleep(duration)
              _       <- ZIO.logInfo(s"Resuming execution after sleeping $duration")
              result  <- onSuccess(())
            } yield result

          case modify @ Modify(svar, f0) =>
            val f = f0.asInstanceOf[EvaluatedRemoteFunction[Any, (A, Any)]]
            for {
              _                 <- ZIO.logDebug(s"Modify $svar")
              variableReference <- eval(svar)
              variable           = Remote.Variable(variableReference.name, f.input.schema)
              //            _                                      <- ZIO.debug(s"Modify: ${variable.identifier}'s previous value was $value")
              dynTuple <- evalDynamic(f(variable))
              tuple <- dynTuple.value match {
                         case DynamicValue.Tuple(dynResult, newValue) => ZIO.succeed((dynResult, newValue))
                         case _                                       => ZIO.fail(new IOException(s"Modify's result was not a tuple"))
                       }
              //            _                                      <- ZIO.debug(s"Modify: result is $tuple")
              (dynResult, newValue) = tuple
              _                    <- RemoteContext.setVariable(variable.identifier, newValue)
              //            _                                      <- ZIO.debug(s"Modify: changed value of ${variable.identifier} to $newValue")
              result = Remote.Literal(dynResult, modify.resultSchema)
              //            _                 <- resume(vName, value, newValue)
              stepResult <- onSuccess(
                              result,
                              StateChange.addReadVar(variable.identifier)
                            ) // TODO: is it ok to add it only _after_ resume?
            } yield stepResult

          case fold @ Fold(_, _, _) =>
            val cont =
              Instruction.Continuation[fold.ValueR, fold.ValueA, fold.ValueE, fold.ValueE2, fold.ValueB](
                fold.ifError,
                fold.ifSuccess
              )
            ZIO.succeed(
              StepResult(
                StateChange.setCurrent(fold.value) ++
                  StateChange.pushContinuation(cont),
                continue = true
              )
            )

          case RunActivity(input, activity) =>
            for {
              inp    <- eval(input)(activity.inputSchema)
              output <- opExec.execute(inp, activity.operation).either
              result <- output match {
                          case Left(error) => onError(Remote(error))
                          case Right(success) =>
                            val remoteSuccess = Remote(success)(activity.resultSchema.asInstanceOf[Schema[Any]])
                            // TODO: take advantage of activity.check
                            onSuccess(
                              remoteSuccess,
                              StateChange.addCompensation(activity.compensate.provide(remoteSuccess))
                            )
                        }
            } yield result

          case tx @ Transaction(flow) =>
            val env = state.currentEnvironment
            ZIO.succeed(
              StepResult(
                StateChange.enterTransaction(flow.provide(env.asInstanceOf[Remote[tx.ValueR]])) ++
                  StateChange.pushContinuation(Instruction.CommitTransaction) ++
                  StateChange.setCurrent(flow),
                continue = true
              )
            )

          case ensuring @ Ensuring(flow, finalizer) =>
            implicit val schemaE: Schema[ensuring.ValueE] =
              ensuring.errorSchema.asInstanceOf[Schema[ensuring.ValueE]]
            val schemaA: Schema[ensuring.ValueA] =
              ensuring.resultSchema.asInstanceOf[Schema[ensuring.ValueA]]
            val cont =
              Instruction.Continuation[Any, ensuring.ValueA, ensuring.ValueE, ensuring.ValueE, ensuring.ValueA](
                RemoteFunction { (e: Remote[ensuring.ValueE]) =>
                  (finalizer *> ZFlow.fail(e).asInstanceOf[ZFlow[Any, ensuring.ValueE, ensuring.ValueA]])(
                    schemaE,
                    Schema[Unit],
                    schemaA
                  )
                }(schemaE).evaluated,
                RemoteFunction { (a: Remote[ensuring.ValueA]) =>
                  (finalizer *> ZFlow.succeed(a).asInstanceOf[ZFlow[Any, ensuring.ValueE, ensuring.ValueA]])(
                    schemaE,
                    Schema[Unit],
                    schemaA
                  )
                }(schemaA).evaluated
              )

            ZIO.succeed(
              StepResult(StateChange.setCurrent(flow) ++ StateChange.pushContinuation(cont), continue = true)
            )

          case Unwrap(remote) =>
            for {
              evaluatedFlow <- eval(remote)
            } yield StepResult(StateChange.setCurrent(evaluatedFlow), continue = true)

          case UnwrapRemote(remote) =>
            for {
              evaluated <- eval(remote.asInstanceOf[Remote[Remote[Any]]])(Remote.schemaAny)
              result    <- onSuccess(evaluated)
            } yield result

          case fork @ Fork(workflow) =>
            val forkId = state.id + s"_fork_${state.forkCounter}"
            for {
              resultPromise <- start[fork.ValueE, fork.ValueA](
                                 forkId,
                                 state.id :: state.parentStack,
                                 state.lastTimestamp.next,
                                 workflow.asInstanceOf[ZFlow[Any, fork.ValueE, fork.ValueA]]
                               )
              result <- onSuccess(
                          Remote[ExecutingFlow[Any, Any]](PersistentExecutingFlow(forkId, resultPromise)),
                          StateChange.increaseForkCounter
                        )
            } yield result

          case await @ Await(execFlow) =>
            implicit val schemaE: Schema[await.ValueE] = await.schemaE
            implicit val schemaA: Schema[await.ValueA] = await.schemaA
            for {
              executingFlow <- eval(execFlow)
              _             <- ZIO.log("Waiting for result")
              result <-
                executingFlow
                  .asInstanceOf[PersistentExecutingFlow[Either[Throwable, await.ValueE], await.ValueA]]
                  .result
                  .asInstanceOf[DurablePromise[Either[Throwable, DynamicValue], FlowResult]]
                  .awaitEither
                  .provideEnvironment(promiseEnv)
                  .tapErrorCause(c => ZIO.log(s"Failed: $c"))
              _ <- ZIO.log(s"Await got result: $result")
              stepResult <-
                result.fold(
                  error =>
                    error
                      .fold(
                        die => ZIO.die(new IOException("Awaited flow died", die)),
                        dynamicError =>
                          ZIO.succeed(Remote.Either0(Left((Remote.Literal(dynamicError, schemaE), schemaA))))
                      )
                      .flatMap { finishWith =>
                        onSuccess(finishWith)
                      },
                  dynamicSuccess =>
                    onSuccess(
                      Remote.Either0(Right((schemaE, Remote.Literal(dynamicSuccess.result, schemaA)))),
                      StateChange.advanceClock(dynamicSuccess.timestamp)
                    )
                )
            } yield stepResult

          case timeout @ Timeout(flow, duration) =>
            for {
              d     <- eval(duration)
              forkId = state.id + s"_timeout_${state.forkCounter}"
              resultPromise <-
                start[timeout.ValueE, timeout.ValueA](
                  forkId,
                  state.id :: state.parentStack,
                  state.lastTimestamp.next,
                  flow.asInstanceOf[ZFlow[Any, timeout.ValueE, timeout.ValueA]]
                )
              result <- resultPromise.awaitEither
                          .provideEnvironment(promiseEnv)
                          .tapErrorCause(c => ZIO.log(s"Failed: $c"))
                          .timeout(d)
<<<<<<< HEAD
                          .provideEnvironment(ZEnvironment(clock))
              stepResult <- result match {
=======
              finishWith <- result match {
>>>>>>> 061abdd9
                              case Some(Right(dynamicSuccess)) =>
                                // succeeded
                                onSuccess(
                                  Remote.Literal(DynamicValue.SomeValue(dynamicSuccess.result), timeout.resultSchema),
                                  StateChange.increaseForkCounter ++ StateChange.advanceClock(dynamicSuccess.timestamp)
                                )
                              case Some(Left(Left(fatal))) =>
                                // failed with fatal error
                                ZIO.die(new IOException("Awaited flow died", fatal))
                              case Some(Left(Right(dynamicError))) =>
                                // failed with typed error
                                onError(
                                  Remote.Literal(dynamicError, timeout.errorSchema),
                                  StateChange.increaseForkCounter
                                )
                              case None =>
                                // timed out
                                interruptFlow(forkId).zipRight(
                                  onSuccess(
                                    Remote.Literal(DynamicValue.NoneValue, timeout.resultSchema),
                                    StateChange.increaseForkCounter
                                  )
                                )
                            }
            } yield stepResult

          case Provide(value, flow) =>
            ZIO.succeed(
              StepResult(
                StateChange.setCurrent(flow) ++
                  StateChange.pushContinuation(Instruction.PopEnv) ++
                  StateChange.pushEnvironment(value),
                continue = true
              )
            )

          case Die => ZIO.die(new IllegalStateException("Could not evaluate ZFlow"))

          case RetryUntil =>
            ??? // TODO

          case OrTry(_, _) =>
            ??? // TODO

          case Interrupt(remoteExecFlow) =>
            for {
              executingFlow          <- eval(remoteExecFlow)
              persistentExecutingFlow = executingFlow.asInstanceOf[PersistentExecutingFlow[Any, Any]]
              interrupted            <- interruptFlow(persistentExecutingFlow.id)
              result <- if (interrupted)
                          onSuccess(Remote.unit)
                        else
                          onError(
                            Remote(
                              ActivityError(
                                s"Flow ${persistentExecutingFlow.id} to be interrupted is not running",
                                None
                              )
                            )
                          )
            } yield result

          case Fail(error) =>
            // Evaluating error to make sure it contains no coped variables as it will bubble up the scope stack
            evalDynamic(error).flatMap { evaluatedError =>
              onError(Remote.Literal(evaluatedError))
            }

          case NewVar(name, initial) =>
            for {
              schemaAndValue    <- evalDynamic(initial)
              remoteVariableName = RemoteVariableName(name)
              vref               = RemoteVariableReference[Any](remoteVariableName)
              _                 <- RemoteContext.setVariable(remoteVariableName, schemaAndValue.value)
              _                 <- ZIO.logDebug(s"Created new variable $name")
              result            <- onSuccess(Remote(vref), StateChange.addVariable(name, schemaAndValue))
            } yield result

          case i @ Iterate(initial, step0, predicate) =>
            implicit val schemaE: Schema[i.ValueE] = i.errorSchema
            implicit val schemaA: Schema[i.ValueA] = i.resultSchema

            val tempVarCounter = state.tempVarCounter
            val tempVarName    = s"_zflow_tempvar_${tempVarCounter}"

            def iterate(
              step: Remote.EvaluatedRemoteFunction[i.ValueA, ZFlow[Any, i.ValueE, i.ValueA]],
              predicate: EvaluatedRemoteFunction[i.ValueA, Boolean],
              stateVar: Remote[RemoteVariableReference[i.ValueA]],
              boolRemote: Remote[Boolean]
            ): ZFlow[Any, i.ValueE, i.ValueA] =
              ZFlow.ifThenElse(boolRemote)(
                for {
                  a0       <- stateVar.get(schemaA)
                  nextFlow <- step(a0)
                  a1       <- ZFlow.unwrap(nextFlow)(i.errorSchema, i.resultSchema)
                  _        <- stateVar.set(a1)(schemaA)
                  continue <- predicate(a1)
                  result   <- iterate(step, predicate, stateVar, continue)
                } yield result,
                stateVar.get
              )

            val zFlow = for {
              stateVar   <- ZFlow.newVar[i.ValueA](tempVarName, initial)
              stateValue <- stateVar.get
              boolRemote <- ZFlow(predicate(stateValue))
              _          <- ZFlow.log(s"stateValue = $stateValue")
              _          <- ZFlow.log(s"boolRemote = $boolRemote")
              _          <- ZFlow.log(s"boolRemote = $boolRemote")
              stateValue <- iterate(step0, predicate, stateVar, boolRemote)
            } yield stateValue

            ZIO.succeed(
              StepResult(StateChange.setCurrent(zFlow) ++ StateChange.increaseTempVarCounter, continue = true)
            )

          case Log(remoteMessage) =>
            eval(remoteMessage).flatMap { message =>
              ZIO.log(message) *> onSuccess(())
            }

          case GetExecutionEnvironment =>
            onSuccess(Remote.InMemoryLiteral(execEnv))
        }
      }
    }

    // TODO: move somewhere better
    def optionalAnnotate[R, E, A](key: => String, value: => Option[String])(f: ZIO[R, E, A]): ZIO[R, E, A] =
      value match {
        case Some(value) => ZIO.logAnnotate(key, value)(f)
        case None        => f
      }

    def runSteps(
      stateRef: Ref[State[E, A]]
    ): ZIO[VirtualClock with KeyValueStore with ExecutionEnvironment, IOException, Unit] =
      stateRef.get.flatMap { state0 =>
        ZIO.logAnnotate("flowId", FlowId.unwrap(state0.id)) {
          optionalAnnotate("txId", state0.transactionStack.headOption.map(s => TransactionId.unwrap(s.id))) {
            val scope         = state0.scope
            val remoteContext = ZLayer(RemoteContext.persistent(scope))

            remoteContext {
              for {
                recordingContext <- RecordingRemoteContext.startRecording

                stepResult <-
                  step(state0).provideSomeEnvironment[VirtualClock with KeyValueStore with ExecutionEnvironment](
                    _ ++ ZEnvironment(recordingContext.remoteContext)
                  )
                state1  = stepResult.stateChange(state0)
                state2 <- persistState(state.id, state0, stepResult.stateChange, state1, recordingContext)
                _      <- stateRef.set(state2.asInstanceOf[PersistentExecutor.State[E, A]])
              } yield stepResult
            }.flatMap { stepResult =>
              runSteps(stateRef).when(stepResult.continue).unit
            }
          }
        }
      }

<<<<<<< HEAD
=======
    def runSteps(stateRef: Ref[State[E, A]]): ZIO[RemoteContext, IOException, Unit] =
      for {
        state0 <- stateRef.get

        recordingContext <- RecordingRemoteContext.startRecording
        stepResult       <- step(state0).provideLayer(ZLayer.succeed(recordingContext.remoteContext))
        state1            = stepResult.stateChange(state0)
        _                <- stateRef.set(state1)
        _                <- persistState(state.id, state0, stepResult.stateChange, state1, recordingContext)
        continue <- stepResult.result match {
                      case Some(Left(error)) =>
                        onError(stateRef, error)
                      case Some(Right(success)) =>
                        onSuccess(stateRef, success)
                      case None =>
                        ZIO.succeed(true)
                    }
        _ <- runSteps(stateRef).when(continue)
      } yield ()

>>>>>>> 061abdd9
    for {
      ref       <- Ref.make[State[E, A]](state)
      startGate <- Promise.make[Nothing, Unit]
      fiber <- (for {
                 _ <- startGate.await
                 _ <- runSteps(ref)
                        .provide(
                          ZLayer.succeed(execEnv),
                          ZLayer.succeed(kvStore),
                          ZLayer(VirtualClock.make(state.lastTimestamp))
                        )
                        .absorb
                        .catchAll { error =>
                          ZIO.logError(s"Persistent executor ${state.id} failed") *>
                            ZIO.logErrorCause(Cause.die(error)) *>
                            state.result
                              .fail(Left(error))
                              .provideEnvironment(promiseEnv)
                              .absorb
                              .catchAll { error2 =>
                                ZIO.logFatal(s"Failed to serialize execution failure: $error2")
                              }
                              .unit
                        }
                 _ <- deleteState(state.id).orDie
               } yield ()).ensuring(workflows.update(_ - state.id)).fork
      runtimeState = PersistentExecutor.RuntimeState(state.result, fiber)
      _           <- workflows.update(_ + (state.id -> runtimeState))
      _           <- startGate.succeed(())
    } yield state.result
  }

  private def commitModifiedVariablesToParent(
    transactionState: TransactionState,
    currentContext: RemoteContext,
    targetContext: RemoteContext
  ): ZIO[Any, IOException, Boolean] =
    ZIO.logDebug(s"Committing transaction ${transactionState.id}") *>
      ZIO
        .foreachDiscard(transactionState.modifiedVariables) { case (name, modification) =>
          targetContext.getLatestTimestamp(name).flatMap { optLatestTimestamp =>
            val latestTimestamp = optLatestTimestamp.getOrElse(Timestamp(0L))
            if (latestTimestamp > modification.previousTimestamp) {
              ZIO.logWarning(
                s"Variable ${name} in ${transactionState.id} latest: $latestTimestamp previous: ${modification.previousTimestamp}"
              ) *>
                ZIO.fail(None)
            } else {
              currentContext.getVariable(name).flatMap {
                case Some(value) =>
                  ZIO.logDebug(s"Committing modified value for variable ${name}: ${value}") *>
                    targetContext.setVariable(name, value)
                case None =>
                  ZIO.fail(
                    Some(
                      new IOException(s"Could not read value of variable $name in transaction ${transactionState.id}")
                    )
                  )
              }
            }
          }
        }
        .unsome
        .map(_.isDefined)
        .ensuring(ZIO.logDebug(s"Finished committing transaction ${transactionState.id}"))

  @nowarn private def persistState(
    id: FlowId,
    state0: PersistentExecutor.State[_, _],
    stateChange: PersistentExecutor.StateChange,
    state1: PersistentExecutor.State[_, _],
    recordingContext: RecordingRemoteContext
  ): ZIO[
    RemoteContext with VirtualClock with KeyValueStore with ExecutionEnvironment,
    IOException,
    PersistentExecutor.State[_, _]
  ] = {
    // TODO: optimization: do not persist state if there were no side effects
    val key = id.toRaw
    for {
      _                 <- recordingContext.virtualClock.advance(state1.lastTimestamp)
      modifiedVariables <- recordingContext.getModifiedVariables
      currentTimestamp  <- recordingContext.virtualClock.current

      modifiedVariablesWithTimestamps <-
        state1.scope.parentScope match {
          case Some(parentScope) =>
            RemoteContext.persistent(parentScope).flatMap { parentContext =>
              ZIO.foreach(modifiedVariables) { case (name, _) =>
                parentContext
                  .getLatestTimestamp(name)
                  .map(ts => name -> ts)
              }
            }
          case None =>
            ZIO.succeed(Chunk.empty)
        }

      state2 = state1
                 .copy(lastTimestamp = currentTimestamp)
                 .recordModifiedVariables(modifiedVariablesWithTimestamps)

      persistedState = execEnv.serializer.serialize(state2)
      _             <- ZIO.logInfo(s"Persisting flow state (${persistedState.size} bytes)")
      _ <- ZIO
             .logInfo(
               s"Persisting changes to ${modifiedVariables.size} remote variables (${modifiedVariables.mkString(", ")})"
             )
             .when(modifiedVariables.nonEmpty)

      remoteContext = recordingContext.commitContext
      _ <- ZIO.foreachDiscard(modifiedVariables) { case (name, value) =>
             remoteContext.setVariable(name, value)
           }
      _ <- kvStore.put(Namespaces.workflowState, key, persistedState, currentTimestamp)
    } yield state2
  }

  private def loadState(id: FlowId): IO[IOException, Option[PersistentExecutor.State[_, _]]] =
    for {
      _              <- ZIO.logInfo(s"Looking for persisted flow state $id")
      key             = id.toRaw
      persistedState <- kvStore.getLatest(Namespaces.workflowState, key, None)
      state <- persistedState match {
                 case Some(bytes) =>
                   ZIO.logInfo(s"Using persisted state (${bytes.size} bytes)") *>
                     ZIO
                       .fromEither(execEnv.deserializer.deserialize[PersistentExecutor.State[Any, Any]](bytes))
                       .mapBoth(msg => new IOException(s"Failed to deserialize persisted state: $msg"), Some(_))
                 case None => ZIO.logInfo("No persisted state available").as(None)
               }
    } yield state

  private def deleteState(id: FlowId): IO[IOException, Unit] =
    for {
      _ <- ZIO.logInfo(s"Deleting persisted state $id")
      _ <- kvStore.delete(Namespaces.workflowState, id.toRaw)
      // TODO: delete persisted variables
    } yield ()

  private def interruptFlow(id: FlowId): ZIO[Any, Nothing, Boolean] =
    for {
      _           <- ZIO.log(s"Interrupting flow $id")
      workflowMap <- workflows.get
      result <- workflowMap.get(id) match {
                  case Some(runtimeState) =>
                    runtimeState.fiber.interrupt.as(true)
                  case None =>
                    ZIO.succeed(false)
                }
    } yield result
}

object PersistentExecutor {

  sealed trait Instruction

  object Instruction {
    case object PopEnv extends Instruction

    final case class PushEnv(env: Remote[_]) extends Instruction

    final case class Continuation[R, A, E, E2, B](
      onError: EvaluatedRemoteFunction[E, ZFlow[R, E2, B]],
      onSuccess: EvaluatedRemoteFunction[A, ZFlow[R, E2, B]]
    ) extends Instruction {

      override def toString: String =
        s"Continuation(\n  onError: $onError\n  onSuccess: $onSuccess\n)\n"
    }

    case object CommitTransaction extends Instruction

    implicit val schema: Schema[Instruction] =
      Schema.EnumN(
        CaseSet
          .Cons(
            Schema.Case[PopEnv.type, Instruction]("PopEnv", Schema.singleton(PopEnv), _.asInstanceOf[PopEnv.type]),
            CaseSet.Empty[Instruction]()
          )
          .:+:(
            Schema.Case[PushEnv, Instruction](
              "PushEnv",
              Remote.schemaAny.transform(PushEnv.apply, _.env),
              _.asInstanceOf[PushEnv]
            )
          )
          .:+:(
            Schema.Case[Continuation[Any, Any, Any, Any, Any], Instruction](
              "Continuation",
              Schema.CaseClass2[EvaluatedRemoteFunction[Any, ZFlow[Any, Any, Any]], EvaluatedRemoteFunction[
                Any,
                ZFlow[Any, Any, Any]
              ], Continuation[Any, Any, Any, Any, Any]](
                Schema.Field("onError", EvaluatedRemoteFunction.schema[Any, ZFlow[Any, Any, Any]]),
                Schema.Field("onSuccess", EvaluatedRemoteFunction.schema[Any, ZFlow[Any, Any, Any]]),
                Continuation(_, _),
                _.onError,
                _.onSuccess
              ),
              _.asInstanceOf[Continuation[Any, Any, Any, Any, Any]]
            )
          )
          .:+:(
            Schema.Case[CommitTransaction.type, Instruction](
              "CommitTransaction",
              Schema.singleton(CommitTransaction),
              _.asInstanceOf[CommitTransaction.type]
            )
          )
      )
  }

  def make(
    opEx: OperationExecutor[Any],
    serializer: Serializer,
    deserializer: Deserializer
  ): ZLayer[DurableLog with KeyValueStore, Nothing, ZFlowExecutor] =
    ZLayer {
      for {
        durableLog <- ZIO.service[DurableLog]
        kvStore    <- ZIO.service[KeyValueStore]
        ref        <- Ref.make[Map[FlowId, PersistentExecutor.RuntimeState[_, _]]](Map.empty)
        execEnv     = ExecutionEnvironment(serializer, deserializer)
      } yield PersistentExecutor(execEnv, durableLog, kvStore, opEx, ref)
    }

  case class StepResult(stateChange: StateChange, continue: Boolean)

  sealed trait StateChange { self =>
    def ++(otherChange: StateChange): StateChange =
      (self, otherChange) match {
        case (StateChange.SequentialChange(changes1), StateChange.SequentialChange(changes2)) =>
          StateChange.SequentialChange(changes1 ++ changes2)
        case (StateChange.SequentialChange(changes1), _) =>
          StateChange.SequentialChange(changes1 :+ otherChange)
        case (_, StateChange.SequentialChange(changes2)) =>
          StateChange.SequentialChange(self +: changes2)
        case _ =>
          StateChange.SequentialChange(Chunk(self, otherChange))
      }

    def apply[E, A](state: State[E, A]): State[E, A]
  }
  object StateChange {
    private case object NoChange extends StateChange {
      override def apply[E, A](state: State[E, A]): State[E, A] = state
    }
    private final case class SequentialChange(changes: Chunk[StateChange]) extends StateChange {
      override def apply[E, A](state: State[E, A]): State[E, A] = changes.foldLeft(state) { case (state, change) =>
        change(state)
      }
    }
    private final case class SetCurrent(current: ZFlow[_, _, _]) extends StateChange {
      override def apply[E, A](state: State[E, A]): State[E, A] =
        state.copy(current = current)
    }
    private final case class PushContinuation(cont: Instruction) extends StateChange {
      override def apply[E, A](state: State[E, A]): State[E, A] =
        state.copy(stack = cont :: state.stack)
    }
    private final case object PopContinuation extends StateChange {
      override def apply[E, A](state: State[E, A]): State[E, A] =
        state.copy(stack = state.stack.tail)
    }
    private final case class AddCompensation(newCompensation: ZFlow[Any, ActivityError, Unit]) extends StateChange {
      override def apply[E, A](state: State[E, A]): State[E, A] =
        state.copy(
          transactionStack = state.transactionStack match {
            case ::(head, next) =>
              head.copy(compensations = newCompensation :: head.compensations) :: next
            case Nil =>
              Nil
          }
        )
    }
    private final case class AddReadVar(name: RemoteVariableName) extends StateChange {
      override def apply[E, A](state: State[E, A]): State[E, A] =
        state // state.copy(tstate = state.tstate.addReadVar(name))
    }
    private final case class EnterTransaction(flow: ZFlow[Any, _, _]) extends StateChange {
      override def apply[E, A](state: State[E, A]): State[E, A] = {
        val transactionId = TransactionId("tx" + state.transactionCounter.toString)
        state.copy(
          transactionStack =
            TransactionState(transactionId, modifiedVariables = Map.empty, Nil, flow) :: state.transactionStack,
          transactionCounter = state.transactionCounter + 1
        )
      }
    }
    private case object LeaveTransaction extends StateChange {
      override def apply[E, A](state: State[E, A]): State[E, A] =
        state.copy(
          transactionStack = state.transactionStack.tail
        )
    }
    private case class RevertCurrentTransaction[E0](failure: Remote[E0]) extends StateChange {
      override def apply[E, A](state: State[E, A]): State[E, A] =
        state.transactionStack.headOption match {
          case Some(txState) =>
            val compensations = txState.compensations.foldLeft[ZFlow[Any, ActivityError, Unit]](ZFlow.unit)(_ *> _)
            val compensateAndFail: ZFlow[_, _, _] =
              ZFlow.Fold(
                compensations,
                RemoteFunction((error: Remote[ActivityError]) =>
                  ZFlow.fail(error).asInstanceOf[ZFlow[Any, Any, Any]]
                ).evaluated,
                RemoteFunction((_: Remote[Unit]) => ZFlow.Fail(failure).asInstanceOf[ZFlow[Any, Any, Any]]).evaluated
              )(txState.body.errorSchema.asInstanceOf[Schema[Any]], txState.body.resultSchema.asInstanceOf[Schema[Any]])
            state.copy(
              current = compensateAndFail
            )
          case None => state
        }
    }
    private case object RestartCurrentTransaction extends StateChange {
      override def apply[E, A](state: State[E, A]): State[E, A] =
        state.transactionStack.headOption match {
          case Some(txState) =>
            val compensations = txState.compensations.foldLeft[ZFlow[Any, ActivityError, Unit]](ZFlow.unit)(_ *> _)
            val compensateAndRun: ZFlow[_, _, _] =
              ZFlow.Fold(
                compensations,
                RemoteFunction((error: Remote[ActivityError]) =>
                  ZFlow.fail(error).asInstanceOf[ZFlow[Any, Any, Any]]
                ).evaluated,
                RemoteFunction((_: Remote[Unit]) => txState.body.asInstanceOf[ZFlow[Any, Any, Any]]).evaluated
              )(txState.body.errorSchema.asInstanceOf[Schema[Any]], txState.body.resultSchema.asInstanceOf[Schema[Any]])
            state.copy(
              current = compensateAndRun,
              transactionStack = txState.copy(modifiedVariables = Map.empty) :: state.transactionStack.tail
            )
          case None => state
        }
    }
    private case object IncreaseForkCounter extends StateChange {
      override def apply[E, A](state: State[E, A]): State[E, A] =
        state.copy(forkCounter = state.forkCounter + 1)
    }
    private case object IncreaseTempVarCounter extends StateChange {
      override def apply[E, A](state: State[E, A]): State[E, A] =
        state.copy(tempVarCounter = state.tempVarCounter + 1)
    }
    private final case class PushEnvironment(value: Remote[_]) extends StateChange {
      override def apply[E, A](state: State[E, A]): State[E, A] =
        state.copy(envStack = value :: state.envStack)
    }
    private final case object PopEnvironment extends StateChange {
      override def apply[E, A](state: State[E, A]): State[E, A] =
        state.copy(envStack = state.envStack.tail)
    }
    private final case class AdvanceClock(atLeastTo: Timestamp) extends StateChange {
      override def apply[E, A](state: State[E, A]): State[E, A] =
        state.copy(lastTimestamp = state.lastTimestamp.max(atLeastTo))
    }

    // TODO: remove?
    private final case class AddVariable(name: String, value: SchemaAndValue[_]) extends StateChange {
      override def apply[E, A](state: State[E, A]): State[E, A] =
        state // state.copy(variables = state.variables + (name -> value))
    }

    val none: StateChange                                = NoChange
    def setCurrent(current: ZFlow[_, _, _]): StateChange = SetCurrent(current)
    def pushContinuation(cont: Instruction): StateChange = PushContinuation(cont)
    def popContinuation: StateChange                     = PopContinuation
    def addCompensation(newCompensation: ZFlow[Any, ActivityError, Unit]): StateChange = AddCompensation(
      newCompensation
    )
    def addReadVar(name: RemoteVariableName): StateChange                = AddReadVar(name)
    def enterTransaction(flow: ZFlow[Any, _, _]): StateChange            = EnterTransaction(flow)
    val leaveTransaction: StateChange                                    = LeaveTransaction
    def revertCurrentTransaction[E](failure: Remote[E]): StateChange     = RevertCurrentTransaction(failure)
    val restartCurrentTransaction: StateChange                           = RestartCurrentTransaction
    val increaseForkCounter: StateChange                                 = IncreaseForkCounter
    val increaseTempVarCounter: StateChange                              = IncreaseTempVarCounter
    def pushEnvironment(value: Remote[_]): StateChange                   = PushEnvironment(value)
    def popEnvironment: StateChange                                      = PopEnvironment
    def advanceClock(atLeastTo: Timestamp): StateChange                  = AdvanceClock(atLeastTo)
    def addVariable(name: String, value: SchemaAndValue[_]): StateChange = AddVariable(name, value)
  }

  final case class FlowResult(result: DynamicValue, timestamp: Timestamp)
  object FlowResult {
    implicit val schema: Schema[FlowResult] = DeriveSchema.gen
  }

  final case class State[E, A](
    id: FlowId,
    parentStack: List[FlowId],
    lastTimestamp: Timestamp,
    current: ZFlow[_, _, _],
    stack: List[Instruction],
    result: DurablePromise[Either[Throwable, DynamicValue], FlowResult],
    envStack: List[Remote[_]],
    transactionStack: List[TransactionState],
    tempVarCounter: Int,
    promiseIdCounter: Int,
    forkCounter: Int,
    transactionCounter: Int,
    status: PersistentWorkflowStatus
  ) {

    def currentEnvironment: Remote[_] = envStack.headOption.getOrElse(
      Remote.unit
    )

    def setSuspended(): State[E, A] = copy(status = PersistentWorkflowStatus.Suspended)

    def isInTransaction: Boolean = transactionStack.nonEmpty

    def recordModifiedVariables(variables: Seq[(RemoteVariableName, Option[Timestamp])]): State[E, A] =
      transactionStack match {
        case currentTransaction :: rest =>
          copy(
            transactionStack =
              currentTransaction.copy(modifiedVariables = variables.foldLeft(currentTransaction.modifiedVariables) {
                case (result, (name, timestamp)) =>
                  result.get(name) match {
                    case Some(_) =>
                      result
                    case None =>
                      // First time this variable is modified in this transaction
                      result + (name -> RecordedModification(previousTimestamp = timestamp.getOrElse(Timestamp(0L))))
                  }
              }) :: rest
          )
        case Nil =>
          this
      }

    private def parentStackToScope(parentStack: ::[FlowId]): RemoteVariableScope =
      parentStack match {
        case ::(head, Nil)              => RemoteVariableScope.TopLevel(head)
        case ::(head, rest: ::[FlowId]) => RemoteVariableScope.Fiber(head, parentStackToScope(rest))
      }

    def scope: RemoteVariableScope =
      transactionStack match {
        case ::(head, next) =>
          RemoteVariableScope.Transactional(
            this.copy(transactionStack = next).scope,
            head.id
          )
        case Nil =>
          parentStack match {
            case Nil => RemoteVariableScope.TopLevel(id)
            case parents @ ::(head, next) =>
              RemoteVariableScope.Fiber(
                id,
                parentStackToScope(parents)
              )
          }
      }
  }

  object State {
    implicit def schema[E, A]: Schema[State[E, A]] =
      Schema.CaseClass13(
        Schema.Field("id", Schema[String]),
        Schema.Field("parentStack", Schema[List[String]]),
        Schema.Field("lastTimestamp", Schema[Timestamp]),
        Schema.Field("current", ZFlow.schemaAny),
        Schema.Field("stack", Schema[List[Instruction]]),
        Schema.Field("result", Schema[DurablePromise[Either[Throwable, DynamicValue], FlowResult]]),
        Schema.Field("envStack", Schema[List[Remote[_]]]),
        Schema.Field("transactionStack", Schema[List[TransactionState]]),
        Schema.Field("tempVarCounter", Schema[Int]),
        Schema.Field("promiseIdCounter", Schema[Int]),
        Schema.Field("forkCounter", Schema[Int]),
        Schema.Field("transactionCounter", Schema[Int]),
        Schema.Field("status", Schema[PersistentWorkflowStatus]),
        (
          id: String,
          parentStack: List[String],
          lastTimestamp: Timestamp,
          current: ZFlow[_, _, _],
          stack: List[Instruction],
          result: DurablePromise[Either[Throwable, DynamicValue], FlowResult],
          envStack: List[Remote[_]],
          transactionStack: List[TransactionState],
          tempVarCounter: Int,
          promiseIdCounter: Int,
          forkCounter: Int,
          transactionCounter: Int,
          status: PersistentWorkflowStatus
        ) =>
          State(
            FlowId(id),
            parentStack.map(FlowId(_)),
            lastTimestamp,
            current,
            stack,
            result,
            envStack,
            transactionStack,
            tempVarCounter,
            promiseIdCounter,
            forkCounter,
            transactionCounter,
            status
          ),
        state => FlowId.unwrap(state.id),
        state => FlowId.unwrapAll(state.parentStack),
        _.lastTimestamp,
        _.current.asInstanceOf[ZFlow[Any, Any, Any]],
        _.stack,
        _.result,
        _.envStack,
        _.transactionStack,
        _.tempVarCounter,
        _.promiseIdCounter,
        _.forkCounter,
        _.transactionCounter,
        _.status
      )
  }

  final case class RecordedModification(previousTimestamp: Timestamp)
  object RecordedModification {
    implicit val schema: Schema[RecordedModification] = DeriveSchema.gen
  }

  final case class TransactionState(
    id: TransactionId,
    modifiedVariables: Map[RemoteVariableName, RecordedModification],
    compensations: List[ZFlow[Any, ActivityError, Unit]],
    body: ZFlow[_, _, _]
  )

  object TransactionState {
    implicit val schema: Schema[TransactionState] = DeriveSchema.gen
  }

  final case class RuntimeState[E, A](
    result: DurablePromise[Either[Throwable, DynamicValue], FlowResult],
    fiber: Fiber[Nothing, Unit]
  )
}<|MERGE_RESOLUTION|>--- conflicted
+++ resolved
@@ -446,12 +446,7 @@
                           .provideEnvironment(promiseEnv)
                           .tapErrorCause(c => ZIO.log(s"Failed: $c"))
                           .timeout(d)
-<<<<<<< HEAD
-                          .provideEnvironment(ZEnvironment(clock))
               stepResult <- result match {
-=======
-              finishWith <- result match {
->>>>>>> 061abdd9
                               case Some(Right(dynamicSuccess)) =>
                                 // succeeded
                                 onSuccess(
@@ -601,8 +596,8 @@
                 recordingContext <- RecordingRemoteContext.startRecording
 
                 stepResult <-
-                  step(state0).provideSomeEnvironment[VirtualClock with KeyValueStore with ExecutionEnvironment](
-                    _ ++ ZEnvironment(recordingContext.remoteContext)
+                  step(state0).provideSomeLayer[VirtualClock with KeyValueStore with ExecutionEnvironment](
+                    ZLayer.succeed(recordingContext.remoteContext)
                   )
                 state1  = stepResult.stateChange(state0)
                 state2 <- persistState(state.id, state0, stepResult.stateChange, state1, recordingContext)
@@ -615,29 +610,6 @@
         }
       }
 
-<<<<<<< HEAD
-=======
-    def runSteps(stateRef: Ref[State[E, A]]): ZIO[RemoteContext, IOException, Unit] =
-      for {
-        state0 <- stateRef.get
-
-        recordingContext <- RecordingRemoteContext.startRecording
-        stepResult       <- step(state0).provideLayer(ZLayer.succeed(recordingContext.remoteContext))
-        state1            = stepResult.stateChange(state0)
-        _                <- stateRef.set(state1)
-        _                <- persistState(state.id, state0, stepResult.stateChange, state1, recordingContext)
-        continue <- stepResult.result match {
-                      case Some(Left(error)) =>
-                        onError(stateRef, error)
-                      case Some(Right(success)) =>
-                        onSuccess(stateRef, success)
-                      case None =>
-                        ZIO.succeed(true)
-                    }
-        _ <- runSteps(stateRef).when(continue)
-      } yield ()
-
->>>>>>> 061abdd9
     for {
       ref       <- Ref.make[State[E, A]](state)
       startGate <- Promise.make[Nothing, Unit]
