--- conflicted
+++ resolved
@@ -134,17 +134,9 @@
       aEval match {
         case Left(_) => Left(self)
         case Right(schemaAndValue) =>
-<<<<<<< HEAD
-          fn match {
-            case RemoteFunction(fn) =>
-              fn(Remote.Literal[schemaAndValue.Subtype](schemaAndValue.value, schemaAndValue.schema)).evalWithSchema
-            case _ => throw new IllegalStateException("Every remote function must be constructed using RemoteFunction.")
-          }
-=======
           remotefn
             .fn(Remote.Literal[schemaAndValue.Subtype](schemaAndValue.value, schemaAndValue.schema))
             .evalWithSchema
->>>>>>> dd290a75
       }
     }
   }
