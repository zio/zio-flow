--- conflicted
+++ resolved
@@ -126,22 +126,9 @@
       aEval match {
         case Left(_) => Left(self)
         case Right(schemaAndValue) =>
-<<<<<<< HEAD
           remotefn
             .fn(Remote.Literal[schemaAndValue.Subtype](schemaAndValue.value, schemaAndValue.schema))
             .evalWithSchema
-        // fn match {
-        //   case RemoteFunction(fn) =>
-        //     fn(Remote.Literal[schemaAndValue.Subtype](schemaAndValue.value, schemaAndValue.schema)).evalWithSchema
-        //   case _ => throw new IllegalStateException("Every remote function must be constructed using RemoteFunction.")
-        // }
-=======
-          fn match {
-            case RemoteFunction(fn) =>
-              fn(Remote.Literal[schemaAndValue.Subtype](schemaAndValue.value, schemaAndValue.schema)).evalWithSchema
-            case _ => throw new IllegalStateException("Every remote function must be constructed using RemoteFunction.")
-          }
->>>>>>> 9c8fc938
       }
     }
   }
