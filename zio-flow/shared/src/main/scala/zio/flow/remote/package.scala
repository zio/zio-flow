/*
 * Copyright 2021 John A. De Goes and the ZIO Contributors
 *
 * Licensed under the Apache License, Version 2.0 (the "License");
 * you may not use this file except in compliance with the License.
 * You may obtain a copy of the License at
 *
 *     http://www.apache.org/licenses/LICENSE-2.0
 *
 * Unless required by applicable law or agreed to in writing, software
 * distributed under the License is distributed on an "AS IS" BASIS,
 * WITHOUT WARRANTIES OR CONDITIONS OF ANY KIND, either express or implied.
 * See the License for the specific language governing permissions and
 * limitations under the License.
 */

package zio.flow

import java.time.format.DateTimeFormatter
import java.time.temporal.ChronoUnit
import java.time.{Duration, Instant}

import scala.language.implicitConversions

import zio.Chunk
import zio.schema.Schema.Primitive
import zio.schema.{Schema, StandardType}

package object remote {
  type RemoteDuration    = Remote[Duration]
  type RemoteInstant     = Remote[Instant]
  type RemoteVariable[A] = Remote[Variable[A]]
  type SchemaOption[A]   = Schema.Optional[A]
  type SchemaList[A]     = Schema[List[A]]

  implicit val schemaDuration: Schema[Duration] = Primitive(StandardType.Duration(ChronoUnit.SECONDS))
  implicit val schemaInstant: Schema[Instant]   = Primitive(StandardType.Instant(DateTimeFormatter.BASIC_ISO_DATE))

<<<<<<< HEAD
=======
  implicit lazy val schemaThrowable: Schema[Throwable] =
    Schema.CaseClass4(
      field1 = Schema.Field("cause", Schema.defer(Schema[Throwable])),
      field2 = Schema.Field("message", Schema[String]),
      field3 = Schema.Field("stackTrace", Schema[Chunk[StackTraceElement]]),
      field4 = Schema.Field("suppressed", Schema.defer(Schema[Chunk[Throwable]])),
      construct =
        (cause: Throwable, message: String, stackTrace: Chunk[StackTraceElement], suppressed: Chunk[Throwable]) => {
          val throwable = new Throwable(message, cause)
          throwable.setStackTrace(stackTrace.toArray)
          suppressed.foreach(throwable.addSuppressed)
          throwable
        },
      extractField1 = throwable => throwable.getCause,
      extractField2 = throwable => throwable.getMessage,
      extractField3 = throwable => Chunk.fromArray(throwable.getStackTrace),
      extractField4 = throwable => Chunk.fromArray(throwable.getSuppressed)
    )

  implicit lazy val schemaStackTraceElement: Schema[StackTraceElement] =
    Schema.CaseClass4(
      field1 = Schema.Field("declaringClass", Schema[String]),
      field2 = Schema.Field("methodName", Schema[String]),
      field3 = Schema.Field("fileName", Schema[String]),
      field4 = Schema.Field("lineNumber", Schema[Int]),
      construct = (declaringClass: String, methodName: String, fileName: String, lineNumber: Int) =>
        new StackTraceElement(declaringClass, methodName, fileName, lineNumber),
      extractField1 = stackTraceElement => stackTraceElement.getClassName,
      extractField2 = stackTraceElement => stackTraceElement.getMethodName,
      extractField3 = stackTraceElement => stackTraceElement.getFileName,
      extractField4 = stackTraceElement => stackTraceElement.getLineNumber
    )

  implicit def schemaTry[A](implicit schema: Schema[A]): Schema[scala.util.Try[A]] =
    Schema.Enum2[scala.util.Failure[A], scala.util.Success[A], scala.util.Try[A]](
      case1 = Schema.Case("Failure", schemaFailure, _.asInstanceOf[scala.util.Failure[A]]),
      case2 = Schema.Case("Success", schemaSuccess, _.asInstanceOf[scala.util.Success[A]])
    )

  implicit def schemaFailure[A]: Schema[scala.util.Failure[A]] =
    Schema.CaseClass1(
      field = Schema.Field("exception", Schema[Throwable]),
      construct = (throwable: Throwable) => scala.util.Failure(throwable),
      extractField = _.exception
    )

  implicit def schemaSuccess[A](implicit schema: Schema[A]): Schema[scala.util.Success[A]] =
    Schema.CaseClass1(
      field = Schema.Field("value", schema),
      construct = (value: A) => scala.util.Success(value),
      extractField = _.value
    )

  implicit def schemaEither[A, B](implicit aSchema: Schema[A], bSchema: Schema[B]): Schema[Either[A, B]] =
    Schema.EitherSchema(aSchema, bSchema)

>>>>>>> 9c8fc938
  implicit def RemoteVariable[A](remote: Remote[Variable[A]]): RemoteVariableSyntax[A] = new RemoteVariableSyntax(
    remote
  )
  implicit def RemoteInstant(remote: Remote[Instant]): RemoteInstantSyntax = new RemoteInstantSyntax(
    remote
  )
  implicit def RemoteDuration(remote: Remote[Duration]): RemoteDurationSyntax = new RemoteDurationSyntax(
    remote
  )
  implicit def RemoteBoolean(remote: Remote[Boolean]): RemoteBooleanSyntax = new RemoteBooleanSyntax(remote)

  implicit def RemoteEither[A, B](remote: Remote[Either[A, B]]): RemoteEitherSyntax[A, B] = new RemoteEitherSyntax(
    remote
  )
  implicit def RemoteTuple2[A, B](remote: Remote[(A, B)]): RemoteTuple2Syntax[A, B] = new RemoteTuple2Syntax(remote)

  implicit def RemoteTuple3[A, B, C](remote: Remote[(A, B, C)]): RemoteTuple3Syntax[A, B, C] = new RemoteTuple3Syntax(
    remote
  )
  implicit def RemoteTuple4[A, B, C, D](remote: Remote[(A, B, C, D)]): RemoteTuple4Syntax[A, B, C, D] =
    new RemoteTuple4Syntax(remote)

  implicit def RemoteTuple5[A, B, C, D, E](remote: Remote[(A, B, C, D, E)]): RemoteTuple5Syntax[A, B, C, D, E] =
    new RemoteTuple5Syntax(remote)

  implicit def RemoteList[A](remote: Remote[List[A]]): RemoteListSyntax[A] = new RemoteListSyntax[A](remote)

  implicit def RemoteOption[A](remote: Remote[Option[A]]): RemoteOptionSyntax[A] = new RemoteOptionSyntax[A](remote)

  implicit def RemoteString(remote: Remote[String]): RemoteStringSyntax = new RemoteStringSyntax(remote)

  implicit def RemoteExecutingFlow[A](remote: Remote[A]): RemoteExecutingFlowSyntax[A] =
    new RemoteExecutingFlowSyntax[A](remote)

  implicit def RemoteNumeric[A](remote: Remote[A]): RemoteNumericSyntax[A] = new RemoteNumericSyntax[A](remote)

  implicit def RemoteRelational[A](remote: Remote[A]): RemoteRelationalSyntax[A] = new RemoteRelationalSyntax[A](remote)

  implicit def RemoteFractional[A](remote: Remote[A]): RemoteFractionalSyntax[A] = new RemoteFractionalSyntax[A](remote)
}<|MERGE_RESOLUTION|>--- conflicted
+++ resolved
@@ -36,8 +36,6 @@
   implicit val schemaDuration: Schema[Duration] = Primitive(StandardType.Duration(ChronoUnit.SECONDS))
   implicit val schemaInstant: Schema[Instant]   = Primitive(StandardType.Instant(DateTimeFormatter.BASIC_ISO_DATE))
 
-<<<<<<< HEAD
-=======
   implicit lazy val schemaThrowable: Schema[Throwable] =
     Schema.CaseClass4(
       field1 = Schema.Field("cause", Schema.defer(Schema[Throwable])),
@@ -91,10 +89,6 @@
       extractField = _.value
     )
 
-  implicit def schemaEither[A, B](implicit aSchema: Schema[A], bSchema: Schema[B]): Schema[Either[A, B]] =
-    Schema.EitherSchema(aSchema, bSchema)
-
->>>>>>> 9c8fc938
   implicit def RemoteVariable[A](remote: Remote[Variable[A]]): RemoteVariableSyntax[A] = new RemoteVariableSyntax(
     remote
   )
