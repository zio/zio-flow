--- conflicted
+++ resolved
@@ -29,18 +29,13 @@
   def call(host: String)(params: Input): ZIO[EventLoopGroup with ChannelFactory, HttpFailure, Output] =
     ClientInterpreter
       .interpret(host)(self)(params)
-<<<<<<< HEAD
       .flatMap(_.body.asChunk.mapError(HttpFailure.FailedToReceiveResponseBody.apply))
-      .flatMap { string =>
-=======
-      .flatMap(_.body.asChunk.mapError(HttpFailure.FailedToReceiveResponseBody))
       .flatMap { bytes =>
->>>>>>> 75e12036
         if (self.outputSchema == Schema[Unit])
           ZIO.unit.asInstanceOf[ZIO[EventLoopGroup with ChannelFactory, HttpFailure, Output]]
         else {
           val string = new String(bytes.toArray, StandardCharsets.UTF_8)
-          JsonDecoder.decode(self.outputSchema, string) match {
+          JsonDecoder.decode(self.outputSchema, bytes) match {
             case Left(err) =>
               ZIO.fail(HttpFailure.ResponseBodyDecodeFailure(err, string))
             case Right(value) =>
