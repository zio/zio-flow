package zio.flow.operation.http

import zhttp.service.{ChannelFactory, Client, EventLoopGroup}
import zio.ZIO

import scala.collection.mutable
import zhttp.http.Response
import zio.Chunk
import zio.schema.codec.JsonCodec

private[http] object ClientInterpreter {
  def interpret[Input, Output](host: String)(
    api: API[Input, Output]
  )(input: Input): ZIO[EventLoopGroup with ChannelFactory, HttpFailure, Response] = {
    val method = api.method.toZioHttpMethod
    val state  = new RequestState()
    parseUrl(api.requestInput, state)(input)
    val (url, headers, body) = state.result
    val data                 = body.fold(zhttp.http.Body.empty)(zhttp.http.Body.fromChunk)
<<<<<<< HEAD
    Client.request(s"$host$url", method, zhttp.http.Headers(headers.toList), content = data)
=======
    Client
      .request(s"$host$url", method, zhttp.http.Headers(headers.toList), content = data)
      .mapError(HttpFailure.FailedToSendRequest)
>>>>>>> 2ed0016f
  }

  private[http] class RequestState {
    private val query: mutable.Map[String, String]   = mutable.Map.empty
    private val headers: mutable.Map[String, String] = mutable.Map.empty
    private val pathBuilder: mutable.StringBuilder   = new mutable.StringBuilder()
    private var body: Option[Chunk[Byte]]            = None

    def addPath(path: String): Unit =
      pathBuilder ++= path

    def addQuery(key: String, value: String): Option[String] =
      query.put(key, value)

    def addHeader(key: String, value: String): Option[String] =
      headers.put(key, value)

    def setBody(body: Chunk[Byte], contentType: String): Unit = {
      this.headers.put("Content-Type", contentType)
      this.body = Option(body)
    }

    def result: (String, Map[String, String], Option[Chunk[Byte]]) = {

      val queryString =
        if (query.nonEmpty)
          query.map { case (key, value) => s"$key=$value" }.mkString("?", "&", "")
        else
          ""

      (pathBuilder.result() + queryString, headers.toMap, body)
    }
  }

  private[http] def parseUrl[Params](
    requestInput: RequestInput[Params],
    state: RequestState
  )(params: Params): Any =
    requestInput match {
      case RequestInput.ZipWith(left, right, zipper) =>
        zipper.unzip(params) match {
          case (a, b) =>
            parseUrl(left, state)(a)
            parseUrl(right, state)(b)
        }
      case headers: Header[_] =>
        parseHeaders[Params](headers, state)(params)

      case query: Query[_] =>
        parseQuery[Params](query, state)(params)

      case route: Path[_] =>
        parsePath[Params](route, state)(params)

      case body: Body[_] =>
        parseBody[Params](body, state)(params)
    }

  private def parsePath[Params](
    route: Path[Params],
    state: RequestState
  )(params: Params): Unit =
    route match {
      case Path.ZipWith(left, right, zipper) =>
        zipper.unzip(params) match {
          case (a, b) =>
            parsePath(left, state)(a)
            parsePath(right, state)(b)
        }
      case Path.Literal(literal) =>
        state.addPath(literal)
      case Path.Match(_) =>
        state.addPath("/" + params.toString)
    }

  private def parseQuery[Params](
    query: Query[Params],
    state: RequestState
  )(params: Params): Any =
    query match {
      case Query.SingleParam(name, _) =>
        state.addQuery(name, params.toString)
      case Query.Optional(p) =>
        params.asInstanceOf[Option[Any]] match {
          case Some(params) =>
            parseQuery(p, state)(params)
          case None =>
            ()
        }

      case Query.ZipWith(left, right, zipper) =>
        zipper.unzip(params) match {
          case (a, b) =>
            parseQuery(left, state)(a)
            parseQuery(right, state)(b)
        }
    }

  private def parseHeaders[Params](
    headers: Header[Params],
    state: RequestState
  )(params: Params): Any =
    headers match {
      case Header.ZipWith(left, right, zipper) =>
        zipper.unzip(params) match {
          case (a, b) =>
            parseHeaders(left, state)(a)
            parseHeaders(right, state)(b)
        }
      case Header.Optional(headers) =>
        params.asInstanceOf[Option[Any]] match {
          case Some(params) =>
            parseHeaders(headers, state)(params)
          case None =>
            ()
        }
      case Header.SingleHeader(name, _) =>
        state.addHeader(name, params.toString)
    }

  private def parseBody[Params](
    body: Body[Params],
    state: RequestState
  )(params: Params): Unit =
    body.contentType match {
      case ContentType.json =>
        state.setBody(JsonCodec.encode(body.schema)(params), "application/json")
      case ContentType.`x-www-form-urlencoded` =>
        state.setBody(FormUrlEncodedEncoder.encode(body.schema)(params), "application/x-www-form-urlencoded")
    }
}<|MERGE_RESOLUTION|>--- conflicted
+++ resolved
@@ -17,13 +17,9 @@
     parseUrl(api.requestInput, state)(input)
     val (url, headers, body) = state.result
     val data                 = body.fold(zhttp.http.Body.empty)(zhttp.http.Body.fromChunk)
-<<<<<<< HEAD
-    Client.request(s"$host$url", method, zhttp.http.Headers(headers.toList), content = data)
-=======
     Client
       .request(s"$host$url", method, zhttp.http.Headers(headers.toList), content = data)
       .mapError(HttpFailure.FailedToSendRequest)
->>>>>>> 2ed0016f
   }
 
   private[http] class RequestState {
