package zio.flow

import java.time.temporal.TemporalUnit
import java.time.{ Duration, Instant }

import scala.language.implicitConversions

import zio.schema.Schema

trait SchemaAndValue[+A] {
  type Subtype <: A

  def schema: Schema[Subtype]

  def value: Subtype
}

object SchemaAndValue {
  def apply[A](schema0: Schema[A], value0: A): SchemaAndValue[A] =
    new SchemaAndValue[A] {
      override type Subtype = A

      override def schema: Schema[Subtype] = schema0

      override def value: Subtype = value0

      //TODO : Equals and Hashcode required
    }

  def unapply[A](schemaAndValue: SchemaAndValue[A]): Option[(Schema[schemaAndValue.Subtype], schemaAndValue.Subtype)] =
    Some((schemaAndValue.schema, schemaAndValue.value))
}

/**
 * A `Remote[A]` is a blueprint for constructing a value of type `A` on a
 * remote machine. Remote values can always be serialized, because they are
 * mere blueprints, and they do not contain any Scala code.
 */
sealed trait Remote[+A]
    extends RemoteRelational[A]
    with RemoteNumeric[A]
    with RemoteFractional[A]
    with RemoteExecutingFlow[A] {

  def eval: Either[Remote[A], A] = evalWithSchema.map(_.value)

  def evalWithSchema: Either[Remote[A], SchemaAndValue[A]]

  def self: Remote[A] = this

  final def iterate[A1 >: A](step: Remote[A1] => Remote[A1])(predicate: Remote[A1] => Remote[Boolean]): Remote[A1] =
    predicate(self).ifThenElse(
      step(self).iterate(step)(predicate),
      self
    )

  final def toFlow: ZFlow[Any, Nothing, A] = ZFlow(self)

  final def widen[B](implicit ev: A <:< B): Remote[B] = {
    val _ = ev

    self.asInstanceOf[Remote[B]]
  }

  final def unit: Remote[Unit] = Remote.Ignore(self)

  override def equals(that: Any): Boolean =
    that match {
      case that: Remote[a] => Remote.checkEquality(self, that)
      case _               => false
    }
}

object Remote {

  final case class Literal[A](value: A, schema: Schema[A]) extends Remote[A] {
    def evalWithSchema: Either[Remote[A], SchemaAndValue[A]] =
      Right(SchemaAndValue(schema, value))
  }

  final case class Ignore[A](value: Remote[A]) extends Remote[Unit] {
    def evalWithSchema: Either[Remote[Unit], SchemaAndValue[Unit]] =
      Right(SchemaAndValue(Schema[Unit], ()))

    def schema: Schema[Unit] = Schema[Unit]
  }

  final case class Variable[A](identifier: String, schema: Schema[A]) extends Remote[A] {
    def evalWithSchema: Either[Remote[A], SchemaAndValue[A]] = Left(self)
  }

  final case class AddNumeric[A](left: Remote[A], right: Remote[A], numeric: Numeric[A]) extends Remote[A] {
    def evalWithSchema: Either[Remote[A], SchemaAndValue[A]] =
      Remote.binaryEval(left, right)(
        (l, r) => SchemaAndValue(numeric.schema, numeric.add(l, r)),
        AddNumeric(_, _, numeric)
      )
  }

  final case class RemoteFunction[A, B](fn: Remote[A] => Remote[B]) extends Remote[A => B] {
    def evalWithSchema: Either[Remote[A => B], SchemaAndValue[A => B]] = Left(this)
  }

  final case class RemoteApply[A, B](fn: Remote[A => B], a: Remote[A]) extends Remote[B] {

    override def evalWithSchema: Either[Remote[B], SchemaAndValue[B]] = {
      val aEval = a.evalWithSchema
      aEval match {
        case Left(_)               => Left(self)
        case Right(schemaAndValue) =>
          fn match {
            case RemoteFunction(fn) =>
              fn(Remote.Literal[schemaAndValue.Subtype](schemaAndValue.value, schemaAndValue.schema)).evalWithSchema
            case _                  => throw new IllegalStateException("Every remote function must be constructed using RemoteFunction.")
          }
      }
    }
  }

  final case class DivNumeric[A](left: Remote[A], right: Remote[A], numeric: Numeric[A]) extends Remote[A] {

    override def evalWithSchema: Either[Remote[A], SchemaAndValue[A]] =
      Remote.binaryEvalWithSchema(left, right)(numeric.divide, DivNumeric(_, _, numeric), numeric.schema)
  }

  final case class MulNumeric[A](left: Remote[A], right: Remote[A], numeric: Numeric[A]) extends Remote[A] {

    override def evalWithSchema: Either[Remote[A], SchemaAndValue[A]] =
      Remote.binaryEvalWithSchema(left, right)(numeric.multiply, MulNumeric(_, _, numeric), numeric.schema)
  }

  final case class PowNumeric[A](left: Remote[A], right: Remote[A], numeric: Numeric[A]) extends Remote[A] {

    override def evalWithSchema: Either[Remote[A], SchemaAndValue[A]] =
      Remote.binaryEvalWithSchema(left, right)(numeric.pow, PowNumeric(_, _, numeric), numeric.schema)
  }

  final case class NegationNumeric[A](value: Remote[A], numeric: Numeric[A]) extends Remote[A] {

    override def evalWithSchema: Either[Remote[A], SchemaAndValue[A]] =
      Remote.unaryEvalWithSchema(value)(numeric.negate, NegationNumeric(_, numeric), numeric.schema)
  }

  final case class RootNumeric[A](value: Remote[A], n: Remote[A], numeric: Numeric[A]) extends Remote[A] {

    override def evalWithSchema: Either[Remote[A], SchemaAndValue[A]] =
      Remote.binaryEvalWithSchema(value, n)(numeric.root, RootNumeric(_, _, numeric), numeric.schema)
  }

  final case class LogNumeric[A](value: Remote[A], base: Remote[A], numeric: Numeric[A]) extends Remote[A] {

    override def evalWithSchema: Either[Remote[A], SchemaAndValue[A]] =
      Remote.binaryEvalWithSchema(value, base)(numeric.log, PowNumeric(_, _, numeric), numeric.schema)
  }

  final case class SinFractional[A](value: Remote[A], fractional: Fractional[A]) extends Remote[A] {

    override def evalWithSchema: Either[Remote[A], SchemaAndValue[A]] =
      Remote.unaryEvalWithSchema(value)(a => fractional.sin(a), SinFractional(_, fractional), fractional.schema)
  }

  final case class SinInverseFractional[A](value: Remote[A], fractional: Fractional[A]) extends Remote[A] {

    override def evalWithSchema: Either[Remote[A], SchemaAndValue[A]] =
      Remote.unaryEvalWithSchema(value)(fractional.inverseSin, SinInverseFractional(_, fractional), fractional.schema)
  }

  final case class Either0[A, B](either: Either[Remote[A], Remote[B]]) extends Remote[Either[A, B]] {
    //TODO : Is this a valid function
    def toLeftSchema[T, U](schema: Schema[T]): Schema[Either[T, U]] = ???

    def toRightSchema[T, U](schema: Schema[T]): Schema[Either[U, T]] = ???

    override def evalWithSchema: Either[Remote[Either[A, B]], SchemaAndValue[Either[A, B]]] = either match {
      case Left(remoteA)  =>
        remoteA.evalWithSchema.fold(
          remoteA => Left(Either0(Left(remoteA))),
          a => Right(SchemaAndValue(toLeftSchema(a.schema), Left(a.value)))
        )
      case Right(remoteB) =>
        remoteB.evalWithSchema.fold(
          remoteB => Left(Either0(Right(remoteB))),
          b => Right(SchemaAndValue(toRightSchema(b.schema), (Right(b.value))))
        )
    }
  }

  final case class FoldEither[A, B, C](
    either: Remote[Either[A, B]],
    left: Remote[A] => Remote[C],
    right: Remote[B] => Remote[C]
  ) extends Remote[C] {
    override def evalWithSchema: Either[Remote[C], SchemaAndValue[C]] = either.evalWithSchema match {
      case Left(_)                              => Left(self)
      case Right(SchemaAndValue(schema, value)) =>
        val schemaEither = schema.asInstanceOf[Schema.EitherSchema[A, B]]
        value match {
          case Left(a)  => left(Literal(a, schemaEither.left)).evalWithSchema
          case Right(b) => right(Literal(b, schemaEither.right)).evalWithSchema
          case _        => throw new IllegalStateException("Every remote FoldEither must be constructed using Remote[Either].")
        }
      case Right(_)                             =>
        throw new IllegalStateException("Every remote FoldEither must be constructed using Remote[Either].")
    }
  }

  final case class Tuple2[A, B](left: Remote[A], right: Remote[B]) extends Remote[(A, B)] {

    override def evalWithSchema: Either[Remote[(A, B)], SchemaAndValue[(A, B)]] = {
      def schemaTuple[T, U](a: Schema[T], b: Schema[U]): Schema[(T, U)] = ???

      val evaluatedLeft  = left.evalWithSchema
      val evaluatedRight = right.evalWithSchema
      (for {
        l <- evaluatedLeft
        r <- evaluatedRight
      } yield (l, r)) match {
        case Left(_)       =>
          val reducedLeft  = evaluatedLeft.fold(identity, a => Literal(a.value, a.schema))
          val reducedRight = evaluatedRight.fold(identity, b => Literal(b.value, b.schema))
          Left((reducedLeft, reducedRight))
        case Right((a, b)) => Right(SchemaAndValue(schemaTuple(a.schema, b.schema), (a.value, b.value)))
      }
    }
  }

  final case class Tuple3[A, B, C](_1: Remote[A], _2: Remote[B], _3: Remote[C]) extends Remote[(A, B, C)] {

    override def evalWithSchema: Either[Remote[(A, B, C)], SchemaAndValue[(A, B, C)]] = {
      def schemaTuple[S, T, U](schemaS: Schema[S], schemaT: Schema[T], schemaU: Schema[U]): Schema[(S, T, U)] = ???

      val first  = _1.evalWithSchema
      val second = _2.evalWithSchema
      val third  = _3.evalWithSchema

      (for {
        a <- first
        b <- second
        c <- third
      } yield (a, b, c)) match {
        case Left(_)          =>
          val reducedFirst  = first.fold(identity, a => Literal(a.value, a.schema))
          val reducedSecond = second.fold(identity, b => Literal(b.value, b.schema))
          val reducedThird  = third.fold(identity, c => Literal(c.value, c.schema))
          Left((reducedFirst, reducedSecond, reducedThird))
        case Right((a, b, c)) =>
          Right(SchemaAndValue(schemaTuple(a.schema, b.schema, c.schema), (a.value, b.value, c.value)))
      }
    }
  }

  final case class Tuple4[A, B, C, D](_1: Remote[A], _2: Remote[B], _3: Remote[C], _4: Remote[D])
      extends Remote[(A, B, C, D)] {

    override def evalWithSchema: Either[Remote[(A, B, C, D)], SchemaAndValue[(A, B, C, D)]] = {
      def schemaTuple[S, T, U, V](
        schemaS: Schema[S],
        schemaT: Schema[T],
        schemaU: Schema[U],
        schemaV: Schema[V]
      ): Schema[(S, T, U, V)] = ???

      val first  = _1.evalWithSchema
      val second = _2.evalWithSchema
      val third  = _3.evalWithSchema
      val fourth = _4.evalWithSchema
      (for {
        a <- first
        b <- second
        c <- third
        d <- fourth
      } yield (a, b, c, d)) match {
        case Left(_)             =>
          val reducedFirst  = first.fold(identity, a => Literal(a.value, a.schema))
          val reducedSecond = second.fold(identity, b => Literal(b.value, b.schema))
          val reducedThird  = third.fold(identity, c => Literal(c.value, c.schema))
          val reducedFourth = fourth.fold(identity, d => Literal(d.value, d.schema))
          Left((reducedFirst, reducedSecond, reducedThird, reducedFourth))
        case Right((a, b, c, d)) =>
          Right(
            SchemaAndValue(schemaTuple(a.schema, b.schema, c.schema, d.schema), (a.value, b.value, c.value, d.value))
          )
      }
    }
  }

  final case class First[A, B](tuple: Remote[(A, B)]) extends Remote[A] {

    override def evalWithSchema: Either[Remote[A], SchemaAndValue[A]] = {
      val evaluatedTuple = tuple.evalWithSchema
      evaluatedTuple match {
        case Left(_)               => Left(self)
        case Right(schemaAndValue) =>
          unaryEvalWithSchema(tuple)(
            t => t._1,
            remoteT => First(remoteT),
            schemaAndValue.schema.asInstanceOf[Schema.Tuple[A, B]].left
          )
      }
    }
  }

  final case class Second[A, B](tuple: Remote[(A, B)]) extends Remote[B] {

    override def evalWithSchema: Either[Remote[B], SchemaAndValue[B]] = {
      val evaluatedTuple: Either[Remote[(A, B)], SchemaAndValue[(A, B)]] = tuple.evalWithSchema
      evaluatedTuple match {
        case Left(_)               => Left(self)
        case Right(schemaAndValue) =>
          unaryEvalWithSchema(tuple)(
            t => t._2,
            remoteT => Second(remoteT),
            schemaAndValue.schema.asInstanceOf[Schema.Tuple[A, B]].right
          )
      }
    }
  }

  final case class Branch[A](predicate: Remote[Boolean], ifTrue: Remote[A], ifFalse: Remote[A]) extends Remote[A] {
    override def evalWithSchema: Either[Remote[A], SchemaAndValue[A]] = predicate.eval match {
      case Left(_)      => Left(self)
      case Right(value) => if (value) ifTrue.evalWithSchema else ifFalse.evalWithSchema
    }
  }

  // def eval: Either[Remote[Boolean], Boolean]
  // def eval: Either[Remote[A], (Schema[A], A)]
  final case class LessThanEqual[A](left: Remote[A], right: Remote[A]) extends Remote[Boolean] {
    override def evalWithSchema: Either[Remote[Boolean], SchemaAndValue[Boolean]] = {
      val lEval = left.evalWithSchema
      val rEval = right.evalWithSchema
      (lEval, rEval) match {
        //FIXME : fix when zio schema can compare Schemas
        case (Right(SchemaAndValue(leftSchemaA, leftA)), Right(SchemaAndValue(rightSchemaA, rightA))) =>
          Right(
            SchemaAndValue(Schema[Boolean], (leftA != rightA) && (leftSchemaA.hashCode() < rightSchemaA.hashCode()))
          )
        case _                                                                                        => Left(self)
      }
    }
  }

  final case class Not[A](value: Remote[Boolean]) extends Remote[Boolean] {
    override def evalWithSchema: Either[Remote[Boolean], SchemaAndValue[Boolean]] =
      unaryEval(value)(a => !a, remoteA => Not(remoteA)).map(SchemaAndValue(Schema[Boolean], _))
  }

  final case class And[A](left: Remote[Boolean], right: Remote[Boolean]) extends Remote[Boolean] {
    override def evalWithSchema: Either[Remote[Boolean], SchemaAndValue[Boolean]] =
      binaryEval(left, right)((l, r) => l && r, (remoteL, remoteR) => And(remoteL, remoteR))
        .map(SchemaAndValue(Schema[Boolean], _))
  }

  final case class Fold[A, B](list: Remote[List[A]], initial: Remote[B], body: Remote[(B, A)] => Remote[B])
      extends Remote[B] {

    override def evalWithSchema: Either[Remote[B], SchemaAndValue[B]] = {
      val aSchema: Schema[A] = list.evalWithSchema match {
        case Left(_)             => Schema.fail("Could not reduce.")
        case Right(schemaAndVal) =>
          schemaAndVal.schema.asInstanceOf[Schema[List[A]]] match {
            case Schema.Sequence(schemaA, _, _) => schemaA
            case _                              => Schema.fail[A]("Failure.")
          }
      }
      list.eval match {
        case Left(_)  => Left(self)
        case Right(l) =>
          l.foldLeft[Either[Remote[B], SchemaAndValue[B]]](initial.evalWithSchema) {
            case (Left(_), _)             => Left(self)
            case (Right(schemaAndVal), a) =>
              body(Literal((schemaAndVal.value, a), Schema.Tuple(schemaAndVal.schema, aSchema))).evalWithSchema
          }
      }
    }

//    override def evalWithSchema: Either[Remote[B], SchemaAndValue[B]] = list.evalWithSchema match {
//      case Left(_)                              => Left(self)
//      case Right(SchemaAndValue(schema, value)) =>
//        val schemaList = schema.asInstanceOf[Schema[List[A]]]
//        val list       = value.asInstanceOf[List[A]]
//        list.foldLeft[Either[Remote[B], SchemaAndValue[B]]](initial.evalWithSchema) {
//          case (Left(_), _)     => Left(self)
//          case (Right(left), a) =>
//            val schemaAndValue: SchemaAndValue[B] = left.asInstanceOf[SchemaAndValue[B]]
//            schemaList match {
//              case Schema.Sequence(schemaA, _, _) =>
//                body(Literal((schemaAndValue.value, a), Tuple2(schemaAndValue.schema, schemaA))).evalWithSchema
//              case _                              =>
//                throw new IllegalStateException(
//                  "It should be possible to evaluate every remote Fold initial schema to a Schema[List]."
//                )
//            }
//        }
//      case _                                    => throw new IllegalStateException("Every remote Fold must be constructed using Remote[List].")
//    }

  }

  final case class Cons[A](list: Remote[List[A]], head: Remote[A]) extends Remote[List[A]] {

    override def evalWithSchema: Either[Remote[List[A]], SchemaAndValue[List[A]]] = {
      val evaluatedList: Either[Remote[List[A]], SchemaAndValue[List[A]]] = list.evalWithSchema
      evaluatedList match {
        case Left(_)               => Left(self)
        case Right(schemaAndValue) =>
          binaryEvalWithSchema(list, head)(
            (l, h) => h :: l,
            (remoteL, remoteH) => Cons(remoteL, remoteH),
            schemaAndValue.schema.asInstanceOf[Schema[List[A]]]
          )
      }
    }
  }

  final case class UnCons[A](list: Remote[List[A]]) extends Remote[Option[(A, List[A])]] {

    override def evalWithSchema: Either[Remote[Option[(A, List[A])]], SchemaAndValue[Option[(A, List[A])]]] = {
      implicit def toOptionSchema[T](schema: Schema[T]): Schema[Option[T]] = ???

      implicit def toTupleSchema[S, U](schemaS: Schema[S], schemaU: Schema[U]): Schema[(S, U)] = ???

      list.evalWithSchema.fold(
        remote => Left(UnCons(remote)),
        rightVal => {
          val schemaAndValue = rightVal.asInstanceOf[SchemaAndValue[List[A]]]
          Right(schemaAndValue.value.headOption match {
            case Some(v) =>
              SchemaAndValue(
                toOptionSchema(
                  toTupleSchema(
                    (schemaAndValue.schema.asInstanceOf[SchemaList[A]]) match {
                      case Schema.Sequence(schemaA, _, _) => schemaA
                      case _                              =>
                        throw new IllegalStateException("Every remote UnCons must be constructed using Remote[List].")
                    },
                    schemaAndValue.schema.asInstanceOf[SchemaList[A]]
                  )
                ),
                Some((v.asInstanceOf[A], schemaAndValue.value.tail.asInstanceOf[List[A]]))
              )
            case None    =>
              val schema = schemaAndValue.schema.asInstanceOf[SchemaList[A]]
              SchemaAndValue(
                toOptionSchema(
                  toTupleSchema(
                    schema match {
                      case Schema.Sequence(schemaA, _, _) => schemaA
                      case _                              =>
                        throw new IllegalStateException("Every remote UnCons must be constructed using Remote[List].")
                    },
                    schemaAndValue.schema
                  )
                ),
                None
              )
            case _       => throw new IllegalStateException("Every remote UnCons must be constructed using Remote[List].")
          })
        }
      )
    }
  }

  final case class InstantFromLong[A](seconds: Remote[Long]) extends Remote[Instant] {
    override def evalWithSchema: Either[Remote[Instant], SchemaAndValue[Instant]] =
      unaryEval(seconds)(s => Instant.ofEpochSecond(s), remoteS => InstantFromLong(remoteS))
        .map(SchemaAndValue(Schema[Instant], _))
  }

  final case class InstantToLong[A](instant: Remote[Instant]) extends Remote[Long] {

    override def evalWithSchema: Either[Remote[Long], SchemaAndValue[Long]] =
      unaryEval(instant)(_.toEpochMilli, remoteS => InstantToLong(remoteS)).map(SchemaAndValue(Schema[Long], _))
  }

  final case class DurationToLong[A](duration: Remote[Duration], temporalUnit: Remote[TemporalUnit])
      extends Remote[Long] {

    override def evalWithSchema: Either[Remote[Long], SchemaAndValue[Long]] = binaryEval(duration, temporalUnit)(
      (d, tUnit) => d.get(tUnit),
      (remoteDuration, remoteUnit) => DurationToLong(remoteDuration, remoteUnit)
    ).map(SchemaAndValue(Schema[Long], _))
  }

  final case class LongToDuration(seconds: Remote[Long]) extends Remote[Duration] {
    override def evalWithSchema: Either[Remote[Duration], SchemaAndValue[Duration]] =
      unaryEval(seconds)(Duration.ofSeconds, remoteS => LongToDuration(remoteS))
        .map(SchemaAndValue(Schema[Duration], _))
  }

  final case class Iterate[A](
    initial: Remote[A],
    iterate: Remote[A] => Remote[A],
    predicate: Remote[A] => Remote[Boolean]
  ) extends Remote[A] {

    override def evalWithSchema: Either[Remote[A], SchemaAndValue[A]] = {
      def loop(current: Remote[A]): Either[Remote[A], SchemaAndValue[A]] =
        predicate(current).evalWithSchema match {
          case Left(_)      => Left(self)
          case Right(value) => if (value.value) loop(iterate(current)) else current.evalWithSchema
        }

      loop(initial)
    }
  }

  final case class Lazy[A] private (value: () => Remote[A]) extends Remote[A] {
<<<<<<< HEAD
    override def evalWithSchema: Either[Remote[A], SchemaAndValue[A]] = Left(self)
  }

  final case class Some0[A](value: Remote[A]) extends Remote[Option[A]] {
    implicit def toSchemaOption(schema: Schema[A]): Schema[Option[A]] = ???
=======
    override def eval: Either[Remote[A], A] = value().eval

    override def evalWithSchema: Either[Remote[A], SchemaAndValue[A]] = value().evalWithSchema
  }

  final case class Some0[A](value: Remote[A]) extends Remote[Option[A]] {
    override def eval: Either[Remote[Option[A]], Option[A]] = unaryEval(value)(a => Some(a), remoteA => Some0(remoteA))
>>>>>>> 52639d89

    override def evalWithSchema: Either[Remote[Option[A]], SchemaAndValue[Option[A]]] =
      value.evalWithSchema match {
        case Left(_)                              => Left(self)
        case Right(SchemaAndValue(schema, value)) =>
          val schemaA = schema.asInstanceOf[Schema[A]]
          val a       = value.asInstanceOf[A]
          Right(SchemaAndValue(SchemaOption(schemaA), Some(a)))
        case Right(_)                             => throw new IllegalStateException("Every remote Some0 must be constructed using Remote[Option].")
      }
  }

  final case class FoldOption[A, B](option: Remote[Option[A]], remoteB: Remote[B], f: Remote[A] => Remote[B])
      extends Remote[B] {

    override def eval: Either[Remote[B], B] = option.eval match {
      case Left(_)   => Left(self)
      case Right(op) => op.fold(remoteB.eval)(v => f(Literal(v, Schema.fail[A]("No schema for B"))).eval)
    }

    override def evalWithSchema: Either[Remote[B], SchemaAndValue[B]] = {
      implicit val schemaA: Schema[A] = option.evalWithSchema match {
        case Left(_)               => Schema.fail("Option could not be reduced")
        case Right(schemaAndValue) => schemaAndValue.schema.asInstanceOf[SchemaOption[A]].codec
      }
      option.eval match {
        case Left(_)        => Left(self)
        case Right(optionA) => optionA.fold(remoteB.evalWithSchema)(a => f(Remote(a)).evalWithSchema)
      }
    }
  }

  object Lazy {
    def apply[A](value: () => Remote[A]): Remote[A] = {
      lazy val remote = value()

      val value2: () => Remote[A] = () => remote

      new Lazy(value2)
    }
  }

  private[zio] def unaryEval[A, B](
    remote: Remote[A]
  )(f: A => B, g: Remote[A] => Remote[B]): Either[Remote[B], B] =
    remote.eval.fold(remote => Left(g(remote)), a => Right(f(a)))

  private[zio] def unaryEvalWithSchema[A, B](
    remote: Remote[A]
  )(f: A => B, g: Remote[A] => Remote[B], schema: Schema[B]): Either[Remote[B], SchemaAndValue[B]] =
    remote.eval.fold(remote => Left(g(remote)), a => Right(SchemaAndValue(schema, f(a))))

  private[zio] def binaryEval[A, B, C, D](
    left: Remote[A],
    right: Remote[B]
  )(f: (A, B) => D, g: (Remote[A], Remote[B]) => Remote[C]): Either[Remote[C], D] = {
    val leftEither  = left.eval
    val rightEither = right.eval
    (for {
      l <- leftEither
      r <- rightEither
    } yield f(l, r)) match {
      case Left(_)  =>
        Left(g(left, right))
      case Right(v) => Right(v)
    }
  }

  private[zio] def binaryEvalWithSchema[A, B, C, D](
    left: Remote[A],
    right: Remote[B]
  )(f: (A, B) => D, g: (Remote[A], Remote[B]) => Remote[C], schema: Schema[D]): Either[Remote[C], SchemaAndValue[D]] = {
    val leftEither: Either[Remote[A], SchemaAndValue[A]]  = left.evalWithSchema
    val rightEither: Either[Remote[B], SchemaAndValue[B]] = right.evalWithSchema
    (for {
      l <- leftEither
      r <- rightEither
    } yield f(l.value, r.value)) match {
      case Left(_)  =>
        Left(g(left, right))
      case Right(v) => Right(SchemaAndValue(schema, v))
    }
  }

  implicit def apply[A: Schema](value: A): Remote[A] =
    Literal(value, Schema[A])

  def checkEquality[A](self: Remote[A], that: Remote[Any]): Boolean = {
    var counter: Int = 0

    def freshIdentifier(): String = {
      counter = counter + 1

      s"var${counter}"
    }

    def loop[A](self: Remote[A], that: Remote[Any]): Boolean =
      (self, that) match {
        case (Literal(value1, schema1), Literal(value2, schema2)) =>
          // TODO: Ensure ZIO Schema supports `==` and `hashCode`.
          (value1 == value2) && (schema1 == schema2)

        case (l: Ignore[l], Ignore(value2)) =>
          loop(l.value, value2)

        case (Variable(identifier1, schema1), Variable(identifier2, schema2)) =>
          (identifier1 == identifier2) && (schema1 == schema2)

        case (AddNumeric(left1, right1, numeric1), AddNumeric(left2, right2, numeric2)) =>
          loop(left1, left2) &&
            loop(right1, right1) &&
            (numeric1 == numeric2)

        case (DivNumeric(left1, right1, numeric1), DivNumeric(left2, right2, numeric2)) =>
          loop(left1, left2) &&
            loop(right1, right1) &&
            (numeric1 == numeric2)

        case (MulNumeric(left1, right1, numeric1), MulNumeric(left2, right2, numeric2)) =>
          loop(left1, left2) &&
            loop(right1, right1) &&
            (numeric1 == numeric2)

        case (PowNumeric(left1, right1, numeric1), PowNumeric(left2, right2, numeric2)) =>
          loop(left1, left2) &&
            loop(right1, right1) &&
            (numeric1 == numeric2)

        case (NegationNumeric(value1, numeric1), NegationNumeric(value2, numeric2)) =>
          loop(value1, value2) && (numeric1 == numeric2)

        case (l: Either0[l1, l2], Either0(either2)) =>
          (l.either, either2) match {
            case (Left(l), Left(r))   => loop(l, r)
            case (Right(l), Right(r)) => loop(l, r)
            case _                    => false
          }

        case (
              FoldEither(either1, left1, right1),
              FoldEither(either2, left2, right2)
            ) =>
          // TODO: FoldEither must capture Schema[C]
          val leftId  = Variable(freshIdentifier(), ???)
          val rightId = Variable(freshIdentifier(), ???)

          loop(either1, either2) &&
          loop(left1(leftId), left2(leftId)) &&
          loop(right1(rightId), right2(rightId))

        case (l: Tuple2[l1, l2], Tuple2(left2, right2)) =>
          loop(l.left, left2) && loop(l.right, right2)

        case (l: Tuple3[l1, l2, l3], Tuple3(a2, b2, c2)) =>
          loop(l._1, a2) &&
            loop(l._2, b2) &&
            loop(l._3, c2)

        case (First(tuple1), First(tuple2)) =>
          loop(tuple1, tuple2)

        case (Second(tuple1), Second(tuple2)) =>
          loop(tuple1, tuple2)

        case (Branch(predicate1, ifTrue1, ifFalse1), Branch(predicate2, ifTrue2, ifFalse2)) =>
          loop(predicate1, predicate2) &&
            loop(ifTrue1, ifTrue2) &&
            loop(ifFalse2, ifFalse2)

        case (l: LessThanEqual[l], LessThanEqual(left2, right2)) =>
          // TODO: Support `==` and `hashCode` for `Sortable`.
          loop(l.left, left2) &&
            loop(l.right, right2)

        case (l: Not[l], Not(value2)) =>
          loop(l.value, value2)

        case (l: And[l], And(left2, right2)) =>
          loop(l.left, left2) && loop(l.right, right2)

        case (Fold(list1, initial1, body1), Fold(list2, initial2, body2)) =>
          // TODO: Need Schema[(B, A)]
          // Fold can capture Schema[A] (???), and we already have Schema[B]
          // We can use these to make Schema[(B, A)]
          val identifier = Variable(freshIdentifier(), ???)

          loop(list1, list2) &&
          loop(initial1, initial2) &&
          loop(body1(identifier), body2(identifier))

        case (Iterate(initial1, iterate1, predicate1), Iterate(initial2, iterate2, predicate2)) =>
          val var1 = Variable(freshIdentifier(), ???)
          val var2 = Variable(freshIdentifier(), ???)

          loop(initial1, initial2) &&
          loop(iterate1(var1), iterate2(var1)) &&
          loop(predicate1(var2), predicate2(var2))

        case (Lazy(value1), Lazy(value2)) =>
          // TODO: Handle loops in the graph appropriately
          loop(value1(), value2())

        case _ => false
      }

    loop(self, that)
  }

  implicit def either[A, B](either0: Either[Remote[A], Remote[B]]): Remote[Either[A, B]] =
    Either0(either0)

  def fromEpochSec(seconds: Remote[Long]): Remote[Instant] =
    Remote.InstantFromLong(seconds)

  def let[A, B](remote: Remote[A])(fn: Remote[A] => Remote[B]): Remote[B] =
    Remote.RemoteApply(Remote.RemoteFunction(fn), remote)

  def ofSeconds(seconds: Remote[Long]): Remote[Duration] = Remote.LongToDuration(seconds)

  def ofMinutes(minutes: Remote[Long]): Remote[Duration] = Remote.ofSeconds(minutes * Remote(60))

  def ofHours(hours: Remote[Long]): Remote[Duration] = Remote.ofMinutes(hours * Remote(60))

  def ofDays(days: Remote[Long]): Remote[Duration] = Remote.ofHours(days * Remote(24))

  implicit def tuple2[A, B](t: (Remote[A], Remote[B])): Remote[(A, B)] =
    Tuple2(t._1, t._2)

  implicit def tuple3[A, B, C](t: (Remote[A], Remote[B], Remote[C])): Remote[(A, B, C)] =
    Tuple3(t._1, t._2, t._3)

  implicit def tuple4[A, B, C, D](t: (Remote[A], Remote[B], Remote[C], Remote[D])): Remote[(A, B, C, D)] =
    Tuple4(t._1, t._2, t._3, t._4)

  def suspend[A](remote: Remote[A]): Remote[A] = Lazy(() => remote)

  implicit def toFlow[A](remote: Remote[A]): ZFlow[Any, Nothing, A] = remote.toFlow

  val unit: Remote[Unit] = Remote(())

  implicit def schemaRemote[A]: Schema[Remote[A]] = ???
}<|MERGE_RESOLUTION|>--- conflicted
+++ resolved
@@ -373,28 +373,6 @@
           }
       }
     }
-
-//    override def evalWithSchema: Either[Remote[B], SchemaAndValue[B]] = list.evalWithSchema match {
-//      case Left(_)                              => Left(self)
-//      case Right(SchemaAndValue(schema, value)) =>
-//        val schemaList = schema.asInstanceOf[Schema[List[A]]]
-//        val list       = value.asInstanceOf[List[A]]
-//        list.foldLeft[Either[Remote[B], SchemaAndValue[B]]](initial.evalWithSchema) {
-//          case (Left(_), _)     => Left(self)
-//          case (Right(left), a) =>
-//            val schemaAndValue: SchemaAndValue[B] = left.asInstanceOf[SchemaAndValue[B]]
-//            schemaList match {
-//              case Schema.Sequence(schemaA, _, _) =>
-//                body(Literal((schemaAndValue.value, a), Tuple2(schemaAndValue.schema, schemaA))).evalWithSchema
-//              case _                              =>
-//                throw new IllegalStateException(
-//                  "It should be possible to evaluate every remote Fold initial schema to a Schema[List]."
-//                )
-//            }
-//        }
-//      case _                                    => throw new IllegalStateException("Every remote Fold must be constructed using Remote[List].")
-//    }
-
   }
 
   final case class Cons[A](list: Remote[List[A]], head: Remote[A]) extends Remote[List[A]] {
@@ -506,13 +484,6 @@
   }
 
   final case class Lazy[A] private (value: () => Remote[A]) extends Remote[A] {
-<<<<<<< HEAD
-    override def evalWithSchema: Either[Remote[A], SchemaAndValue[A]] = Left(self)
-  }
-
-  final case class Some0[A](value: Remote[A]) extends Remote[Option[A]] {
-    implicit def toSchemaOption(schema: Schema[A]): Schema[Option[A]] = ???
-=======
     override def eval: Either[Remote[A], A] = value().eval
 
     override def evalWithSchema: Either[Remote[A], SchemaAndValue[A]] = value().evalWithSchema
@@ -520,7 +491,6 @@
 
   final case class Some0[A](value: Remote[A]) extends Remote[Option[A]] {
     override def eval: Either[Remote[Option[A]], Option[A]] = unaryEval(value)(a => Some(a), remoteA => Some0(remoteA))
->>>>>>> 52639d89
 
     override def evalWithSchema: Either[Remote[Option[A]], SchemaAndValue[Option[A]]] =
       value.evalWithSchema match {
