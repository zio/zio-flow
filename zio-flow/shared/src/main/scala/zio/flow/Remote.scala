/*
 * Copyright 2021-2022 John A. De Goes and the ZIO Contributors
 *
 * Licensed under the Apache License, Version 2.0 (the "License");
 * you may not use this file except in compliance with the License.
 * You may obtain a copy of the License at
 *
 *     http://www.apache.org/licenses/LICENSE-2.0
 *
 * Unless required by applicable law or agreed to in writing, software
 * distributed under the License is distributed on an "AS IS" BASIS,
 * WITHOUT WARRANTIES OR CONDITIONS OF ANY KIND, either express or implied.
 * See the License for the specific language governing permissions and
 * limitations under the License.
 */

package zio.flow

import zio.ZIO
import zio.flow.remote.Numeric.NumericInt
import zio.flow.remote._
import zio.flow.serialization.FlowSchemaAst
import zio.schema.{CaseSet, DynamicValue, Schema, StandardType}

import java.math.BigDecimal
import java.time.temporal.ChronoUnit
import java.time.{Duration, Instant}
import scala.language.implicitConversions

/**
 * A `Remote[A]` is a blueprint for constructing a value of type `A` on a remote
 * machine. Remote values can always be serialized, because they are mere
 * blueprints, and they do not contain any Scala code.
 */
sealed trait Remote[+A] { self =>

  def evalDynamic: ZIO[RemoteContext, String, SchemaAndValue[A]]
  def eval[A1 >: A](implicit schema: Schema[A1]): ZIO[RemoteContext, String, A1] =
    evalDynamic.flatMap(dyn => ZIO.fromEither(dyn.value.toTypedValue(schema)))

  def schema: Schema[_ <: A]

  final def iterate[A1 >: A: Schema](
    step: Remote[A1] => Remote[A1]
  )(predicate: Remote[A1] => Remote[Boolean]): Remote[A1] =
    predicate(self).ifThenElse(
      step(self).iterate(step)(predicate),
      self
    )

  final def toFlow: ZFlow[Any, Nothing, A] = ZFlow(self)

  final def widen[B](implicit ev: A <:< B): Remote[B] = {
    val _ = ev

    self.asInstanceOf[Remote[B]]
  }

  final def unit: Remote[Unit] = Remote.Ignore()
}

object Remote {
//
//  /**
//   * Constructs accessors that can be used modify remote versions of user
//   * defined data types.
//   */
//  def makeAccessors[A](implicit
//    schema: Schema[A]
//  ): schema.schema.Accessors[RemoteLens, RemotePrism, RemoteTraversal] =
//    schema.schema.makeAccessors(RemoteAccessorBuilder)

  final case class Literal[A](value: DynamicValue, schemaA: Schema[A]) extends Remote[A] {

    override val schema: Schema[A] = schemaA

    override def evalDynamic: ZIO[RemoteContext, String, SchemaAndValue[A]] =
      ZIO.succeed(SchemaAndValue(schemaA, value))

    override def eval[A1 >: A](implicit schemaA1: Schema[A1]): ZIO[RemoteContext, String, A1] =
      ZIO.fromEither(value.toTypedValue(schemaA1))

    override def equals(that: Any): Boolean =
      that match {
        case Literal(otherValue, otherSchema) =>
          value == otherValue && Schema.structureEquality.equal(schemaA, otherSchema)
        case _ => false
      }
  }
  object Literal {
    def apply[A](schemaAndValue: SchemaAndValue[A]): Remote[A] =
      schemaAndValue.toRemote

    def schema[A]: Schema[Literal[A]] =
      Schema
        .semiDynamic[A]()
        .transformOrFail(
          { case (value, schema) => Right(Literal(DynamicValue.fromSchemaAndValue(schema, value), schema)) },
          (lit: Literal[A]) => lit.value.toTypedValue(lit.schemaA).map((_, lit.schemaA))
        )

    def schemaCase[A]: Schema.Case[Literal[A], Remote[A]] =
      Schema.Case("Literal", schema[A], _.asInstanceOf[Literal[A]])
  }

  /**
   * In-memory local value for supporting the initial InMemoryExecutor. Should
   * not be used for anything else.
   */
  final case class InMemoryLiteral[A] private[flow] (value: A) extends Remote[A] {
    override def evalDynamic: ZIO[RemoteContext, String, SchemaAndValue[A]] =
      ZIO.fail("Dynamic evaluation is not supported for InMemoryLiteral")

    override def eval[A1 >: A](implicit schema: Schema[A1]): ZIO[RemoteContext, String, A1] =
      ZIO.succeed(value)

    override def schema = Schema.fail("No schema for InMemoryLiteral")
  }

  final case class Flow[R, E, A](flow: ZFlow[R, E, A]) extends Remote[ZFlow[R, E, A]] {
    override def evalDynamic: ZIO[RemoteContext, String, SchemaAndValue[ZFlow[R, E, A]]] =
      ZIO.succeed(SchemaAndValue.fromSchemaAndValue(ZFlow.schema[R, E, A], flow))

    override def schema = ZFlow.schema[R, E, A]
  }

  object Flow {
    def schema[R, E, A]: Schema[Flow[R, E, A]] =
      Schema.defer(
        ZFlow
          .schema[R, E, A]
          .transform(
            Flow(_),
            _.flow
          )
      )

    def schemaCase[A]: Schema.Case[Flow[Any, Any, Any], Remote[A]] =
      Schema.Case("Flow", schema[Any, Any, Any], _.asInstanceOf[Flow[Any, Any, Any]])
  }

  final case class Nested[A](remote: Remote[A]) extends Remote[Remote[A]] {
    override def evalDynamic: ZIO[RemoteContext, String, SchemaAndValue[Remote[A]]] =
      ZIO.succeed(SchemaAndValue(Remote.schema[A], DynamicValue.fromSchemaAndValue(Remote.schema[A], remote)))

    override def eval[A1 >: Remote[A]](implicit schema: Schema[A1]): ZIO[RemoteContext, String, A1] =
      ZIO.succeed(remote)

    override def schema = Remote.schema[A]
  }

  object Nested {
    def schema[A]: Schema[Nested[A]] =
      Schema.defer(Remote.schema[A].transform(Nested(_), _.remote))

    def schemaCase[A]: Schema.Case[Nested[Any], Remote[A]] =
      Schema.Case("Nested", schema[Any], _.asInstanceOf[Nested[Any]])
  }

  final case class Ignore() extends Remote[Unit] {
    override val schema: Schema[Unit] = Schema[Unit]

    override def evalDynamic: ZIO[RemoteContext, String, SchemaAndValue[Unit]] =
      ZIO.succeed(SchemaAndValue(Schema.primitive[Unit], DynamicValue.Primitive((), StandardType.UnitType)))
  }
  object Ignore {
    val schema: Schema[Ignore] = Schema[Unit].transform(_ => Ignore(), _ => ())

    def schemaCase[A]: Schema.Case[Ignore, Remote[A]] =
      Schema.Case("Ignore", schema, _.asInstanceOf[Ignore])
  }

  final case class Variable[A](identifier: RemoteVariableName, schemaA: Schema[A]) extends Remote[A] {
    override val schema: Schema[A] = schemaA

    override def evalDynamic: ZIO[RemoteContext, String, SchemaAndValue[A]] =
      RemoteContext.getVariable(identifier).flatMap {
        case None        => ZIO.fail(s"Could not find identifier $identifier")
        case Some(value) => ZIO.succeed(SchemaAndValue(schemaA, value))
      }

    override def equals(that: Any): Boolean =
      that match {
        case Variable(otherIdentifier, otherSchema) =>
          otherIdentifier == identifier && Schema.structureEquality.equal(schemaA, otherSchema)
        case _ => false
      }
  }

  object Variable {
    implicit def schema[A]: Schema[Variable[A]] =
      Schema.CaseClass2[String, FlowSchemaAst, Variable[A]](
        Schema.Field("identifier", Schema.primitive[String]),
        Schema.Field("schema", FlowSchemaAst.schema),
        construct = (identifier: String, s: FlowSchemaAst) =>
          Variable(RemoteVariableName(identifier), s.toSchema.asInstanceOf[Schema[A]]),
        extractField1 = (variable: Variable[A]) => RemoteVariableName.unwrap(variable.identifier),
        extractField2 = (variable: Variable[A]) => FlowSchemaAst.fromSchema(variable.schemaA)
      )

    def schemaCase[A]: Schema.Case[Variable[A], Remote[A]] =
      Schema.Case("Variable", schema, _.asInstanceOf[Variable[A]])
  }

  final case class EvaluatedRemoteFunction[A, B] private[flow] (
    input: Variable[A],
    result: Remote[B]
  ) extends Remote[B] {
    override val schema = result.schema

    override def evalDynamic: ZIO[RemoteContext, String, SchemaAndValue[B]] =
      result.evalDynamic

    override def eval[A1 >: B](implicit schema: Schema[A1]): ZIO[RemoteContext, String, A1] =
      result.eval[A1]

    def apply(a: Remote[A]): Remote[B] =
      RemoteApply(this, a)
  }

  object EvaluatedRemoteFunction {
    def schema[A, B]: Schema[EvaluatedRemoteFunction[A, B]] =
      Schema.CaseClass2[Variable[A], Remote[B], EvaluatedRemoteFunction[A, B]](
        Schema.Field("variable", Variable.schema[A]),
        Schema.Field("result", Schema.defer(Remote.schema[B])),
        EvaluatedRemoteFunction.apply,
        _.input,
        _.result
      )

    def schemaCase[A, B]: Schema.Case[EvaluatedRemoteFunction[A, B], Remote[B]] =
      Schema.Case("EvaluatedRemoteFunction", schema, _.asInstanceOf[EvaluatedRemoteFunction[A, B]])
  }

  final case class RemoteFunction[A: Schema, B](fn: Remote[A] => Remote[B]) extends Remote[B] {
    override lazy val schema = evaluated.result.schema

    lazy val evaluated: EvaluatedRemoteFunction[A, B] = {
      val input = Variable[A](RemoteContext.generateFreshVariableName, Schema[A])
      EvaluatedRemoteFunction(
        input,
        fn(input)
      )
    }

    override def evalDynamic: ZIO[RemoteContext, String, SchemaAndValue[B]] =
      evaluated.evalDynamic

    override def eval[A1 >: B](implicit schema: Schema[A1]): ZIO[RemoteContext, String, A1] =
      evaluated.eval[A1]

    def apply(a: Remote[A]): Remote[B] =
      RemoteApply(evaluated, a)
  }

  type ===>[A, B] = RemoteFunction[A, B]

  final case class RemoteApply[A, B](f: EvaluatedRemoteFunction[A, B], a: Remote[A]) extends Remote[B] {
    override val schema = f.schema

    override def evalDynamic: ZIO[RemoteContext, String, SchemaAndValue[B]] =
      a.evalDynamic.flatMap { value =>
        RemoteContext.setVariable(f.input.identifier, value.value) *>
          f.evalDynamic
      }
  }

  object RemoteApply {
    def schema[A, B]: Schema[RemoteApply[A, B]] =
      Schema.CaseClass2[EvaluatedRemoteFunction[A, B], Remote[A], RemoteApply[A, B]](
        Schema.Field("f", EvaluatedRemoteFunction.schema[A, B]),
        Schema.Field("a", Schema.defer(Remote.schema[A])),
        RemoteApply.apply,
        _.f,
        _.a
      )

    def schemaCase[A, B]: Schema.Case[RemoteApply[A, B], Remote[B]] =
      Schema.Case[RemoteApply[A, B], Remote[B]](
        "RemoteApply",
        schema[A, B],
        _.asInstanceOf[RemoteApply[A, B]]
      )
  }

  final case class AddNumeric[A](left: Remote[A], right: Remote[A], numeric: Numeric[A]) extends Remote[A] {
    override val schema: Schema[A] = numeric.schema

    override def evalDynamic: ZIO[RemoteContext, String, SchemaAndValue[A]] =
      for {
        l <- left.eval(numeric.schema)
        r <- right.eval(numeric.schema)
      } yield SchemaAndValue.fromSchemaAndValue(numeric.schema, numeric.add(l, r))

  }

  object AddNumeric {
    def schema[A]: Schema[AddNumeric[A]] =
      Schema.CaseClass3[Remote[A], Remote[A], Numeric[A], AddNumeric[A]](
        Schema.Field("left", Schema.defer(Remote.schema[A])),
        Schema.Field("right", Schema.defer(Remote.schema[A])),
        Schema.Field("numeric", Numeric.schema.asInstanceOf[Schema[Numeric[A]]]),
        AddNumeric.apply,
        _.left,
        _.right,
        _.numeric
      )

    def schemaCase[A]: Schema.Case[AddNumeric[A], Remote[A]] =
      Schema.Case("AddNumeric", schema, _.asInstanceOf[AddNumeric[A]])
  }

  final case class DivNumeric[A](left: Remote[A], right: Remote[A], numeric: Numeric[A]) extends Remote[A] {
    override val schema: Schema[A] = numeric.schema

    override def evalDynamic: ZIO[RemoteContext, String, SchemaAndValue[A]] =
      for {
        l <- left.eval(numeric.schema)
        r <- right.eval(numeric.schema)
      } yield SchemaAndValue.fromSchemaAndValue(numeric.schema, numeric.divide(l, r))
  }

  object DivNumeric {
    def schema[A]: Schema[DivNumeric[A]] =
      Schema.CaseClass3[Remote[A], Remote[A], Numeric[A], DivNumeric[A]](
        Schema.Field("left", Schema.defer(Remote.schema[A])),
        Schema.Field("right", Schema.defer(Remote.schema[A])),
        Schema.Field("numeric", Numeric.schema.asInstanceOf[Schema[Numeric[A]]]),
        DivNumeric.apply,
        _.left,
        _.right,
        _.numeric
      )

    def schemaCase[A]: Schema.Case[DivNumeric[A], Remote[A]] =
      Schema.Case("DivNumeric", schema, _.asInstanceOf[DivNumeric[A]])
  }

  final case class MulNumeric[A](left: Remote[A], right: Remote[A], numeric: Numeric[A]) extends Remote[A] {
    override val schema: Schema[A] = numeric.schema

    override def evalDynamic: ZIO[RemoteContext, String, SchemaAndValue[A]] =
      for {
        l <- left.eval(numeric.schema)
        r <- right.eval(numeric.schema)
      } yield SchemaAndValue.fromSchemaAndValue(numeric.schema, numeric.multiply(l, r))
  }

  object MulNumeric {
    def schema[A]: Schema[MulNumeric[A]] =
      Schema.CaseClass3[Remote[A], Remote[A], Numeric[A], MulNumeric[A]](
        Schema.Field("left", Schema.defer(Remote.schema[A])),
        Schema.Field("right", Schema.defer(Remote.schema[A])),
        Schema.Field("numeric", Numeric.schema.asInstanceOf[Schema[Numeric[A]]]),
        MulNumeric.apply,
        _.left,
        _.right,
        _.numeric
      )

    def schemaCase[A]: Schema.Case[MulNumeric[A], Remote[A]] =
      Schema.Case("MulNumeric", schema, _.asInstanceOf[MulNumeric[A]])
  }

  final case class PowNumeric[A](left: Remote[A], right: Remote[A], numeric: Numeric[A]) extends Remote[A] {
    override val schema: Schema[A] = numeric.schema

    override def evalDynamic: ZIO[RemoteContext, String, SchemaAndValue[A]] =
      for {
        l <- left.eval(numeric.schema)
        r <- right.eval(numeric.schema)
      } yield SchemaAndValue.fromSchemaAndValue(numeric.schema, numeric.pow(l, r))
  }

  object PowNumeric {
    def schema[A]: Schema[PowNumeric[A]] =
      Schema.CaseClass3[Remote[A], Remote[A], Numeric[A], PowNumeric[A]](
        Schema.Field("left", Schema.defer(Remote.schema[A])),
        Schema.Field("right", Schema.defer(Remote.schema[A])),
        Schema.Field("numeric", Numeric.schema.asInstanceOf[Schema[Numeric[A]]]),
        PowNumeric.apply,
        _.left,
        _.right,
        _.numeric
      )

    def schemaCase[A]: Schema.Case[PowNumeric[A], Remote[A]] =
      Schema.Case("PowNumeric", schema, _.asInstanceOf[PowNumeric[A]])
  }

  final case class NegationNumeric[A](value: Remote[A], numeric: Numeric[A]) extends Remote[A] {
    override val schema: Schema[A] = numeric.schema

    override def evalDynamic: ZIO[RemoteContext, String, SchemaAndValue[A]] =
      for {
        v <- value.eval(numeric.schema)
      } yield SchemaAndValue.fromSchemaAndValue(numeric.schema, numeric.negate(v))
  }

  object NegationNumeric {
    def schema[A]: Schema[NegationNumeric[A]] =
      Schema.CaseClass2[Remote[A], Numeric[A], NegationNumeric[A]](
        Schema.Field("value", Schema.defer(Remote.schema[A])),
        Schema.Field("numeric", Numeric.schema.asInstanceOf[Schema[Numeric[A]]]),
        NegationNumeric.apply,
        _.value,
        _.numeric
      )

    def schemaCase[A]: Schema.Case[NegationNumeric[A], Remote[A]] =
      Schema.Case("NegationNumeric", schema, _.asInstanceOf[NegationNumeric[A]])
  }

  final case class RootNumeric[A](value: Remote[A], n: Remote[A], numeric: Numeric[A]) extends Remote[A] {
    override val schema: Schema[A] = numeric.schema

    override def evalDynamic: ZIO[RemoteContext, String, SchemaAndValue[A]] =
      for {
        l <- value.eval(numeric.schema)
        r <- n.eval(numeric.schema)
      } yield SchemaAndValue.fromSchemaAndValue(numeric.schema, numeric.root(l, r))
  }

  object RootNumeric {
    def schema[A]: Schema[RootNumeric[A]] =
      Schema.CaseClass3[Remote[A], Remote[A], Numeric[A], RootNumeric[A]](
        Schema.Field("value", Schema.defer(Remote.schema[A])),
        Schema.Field("n", Schema.defer(Remote.schema[A])),
        Schema.Field("numeric", Numeric.schema.asInstanceOf[Schema[Numeric[A]]]),
        RootNumeric.apply,
        _.value,
        _.n,
        _.numeric
      )

    def schemaCase[A]: Schema.Case[RootNumeric[A], Remote[A]] =
      Schema.Case("RootNumeric", schema, _.asInstanceOf[RootNumeric[A]])
  }

  final case class LogNumeric[A](value: Remote[A], base: Remote[A], numeric: Numeric[A]) extends Remote[A] {
    override val schema: Schema[A] = numeric.schema

    override def evalDynamic: ZIO[RemoteContext, String, SchemaAndValue[A]] =
      for {
        l <- value.eval(numeric.schema)
        r <- base.eval(numeric.schema)
      } yield SchemaAndValue.fromSchemaAndValue(numeric.schema, numeric.log(l, r))
  }

  object LogNumeric {
    def schema[A]: Schema[LogNumeric[A]] =
      Schema.CaseClass3[Remote[A], Remote[A], Numeric[A], LogNumeric[A]](
        Schema.Field("value", Schema.defer(Remote.schema[A])),
        Schema.Field("base", Schema.defer(Remote.schema[A])),
        Schema.Field("numeric", Numeric.schema.asInstanceOf[Schema[Numeric[A]]]),
        LogNumeric.apply,
        _.value,
        _.base,
        _.numeric
      )

    def schemaCase[A]: Schema.Case[LogNumeric[A], Remote[A]] =
      Schema.Case("LogNumeric", schema, _.asInstanceOf[LogNumeric[A]])
  }

  final case class ModNumeric(left: Remote[Int], right: Remote[Int]) extends Remote[Int] {
    override val schema: Schema[Int] = Schema[Int]

    override def evalDynamic: ZIO[RemoteContext, String, SchemaAndValue[Int]] =
      for {
        l <- left.eval(NumericInt.schema)
        r <- right.eval(NumericInt.schema)
      } yield SchemaAndValue.fromSchemaAndValue(NumericInt.schema, NumericInt.add(l, r))
  }

  object ModNumeric {
    val schema: Schema[ModNumeric] =
      Schema.CaseClass2[Remote[Int], Remote[Int], ModNumeric](
        Schema.Field("left", Schema.defer(Remote.schema[Int])),
        Schema.Field("right", Schema.defer(Remote.schema[Int])),
        ModNumeric.apply,
        _.left,
        _.right
      )

    def schemaCase[A]: Schema.Case[ModNumeric, Remote[A]] =
      Schema.Case("ModNumeric", schema, _.asInstanceOf[ModNumeric])
  }

  final case class AbsoluteNumeric[A](value: Remote[A], numeric: Numeric[A]) extends Remote[A] {
    override val schema: Schema[A] = numeric.schema

    override def evalDynamic: ZIO[RemoteContext, String, SchemaAndValue[A]] =
      for {
        v <- value.eval(numeric.schema)
      } yield SchemaAndValue.fromSchemaAndValue(numeric.schema, numeric.abs(v))
  }

  object AbsoluteNumeric {
    def schema[A]: Schema[AbsoluteNumeric[A]] =
      Schema.CaseClass2[Remote[A], Numeric[A], AbsoluteNumeric[A]](
        Schema.Field("value", Schema.defer(Remote.schema[A])),
        Schema.Field("numeric", Numeric.schema.asInstanceOf[Schema[Numeric[A]]]),
        AbsoluteNumeric.apply,
        _.value,
        _.numeric
      )

    def schemaCase[A]: Schema.Case[AbsoluteNumeric[A], Remote[A]] =
      Schema.Case("AbsoluteNumeric", schema, _.asInstanceOf[AbsoluteNumeric[A]])
  }

  final case class MinNumeric[A](left: Remote[A], right: Remote[A], numeric: Numeric[A]) extends Remote[A] {
    override val schema: Schema[A] = numeric.schema

    override def evalDynamic: ZIO[RemoteContext, String, SchemaAndValue[A]] =
      for {
        l <- left.eval(numeric.schema)
        r <- right.eval(numeric.schema)
      } yield SchemaAndValue.fromSchemaAndValue(numeric.schema, numeric.min(l, r))
  }

  object MinNumeric {
    def schema[A]: Schema[MinNumeric[A]] =
      Schema.CaseClass3[Remote[A], Remote[A], Numeric[A], MinNumeric[A]](
        Schema.Field("left", Schema.defer(Remote.schema[A])),
        Schema.Field("right", Schema.defer(Remote.schema[A])),
        Schema.Field("numeric", Numeric.schema.asInstanceOf[Schema[Numeric[A]]]),
        MinNumeric.apply,
        _.left,
        _.right,
        _.numeric
      )

    def schemaCase[A]: Schema.Case[MinNumeric[A], Remote[A]] =
      Schema.Case("MinNumeric", schema, _.asInstanceOf[MinNumeric[A]])
  }

  final case class MaxNumeric[A](left: Remote[A], right: Remote[A], numeric: Numeric[A]) extends Remote[A] {
    override val schema: Schema[A] = numeric.schema

    override def evalDynamic: ZIO[RemoteContext, String, SchemaAndValue[A]] =
      for {
        l <- left.eval(numeric.schema)
        r <- right.eval(numeric.schema)
      } yield SchemaAndValue.fromSchemaAndValue(numeric.schema, numeric.max(l, r))
  }

  object MaxNumeric {
    def schema[A]: Schema[MaxNumeric[A]] =
      Schema.CaseClass3[Remote[A], Remote[A], Numeric[A], MaxNumeric[A]](
        Schema.Field("left", Schema.defer(Remote.schema[A])),
        Schema.Field("right", Schema.defer(Remote.schema[A])),
        Schema.Field("numeric", Numeric.schema.asInstanceOf[Schema[Numeric[A]]]),
        MaxNumeric.apply,
        _.left,
        _.right,
        _.numeric
      )

    def schemaCase[A]: Schema.Case[MaxNumeric[A], Remote[A]] =
      Schema.Case("MaxNumeric", schema, _.asInstanceOf[MaxNumeric[A]])
  }

  final case class FloorNumeric[A](value: Remote[A], numeric: Numeric[A]) extends Remote[A] {
    override val schema: Schema[A] = numeric.schema

    override def evalDynamic: ZIO[RemoteContext, String, SchemaAndValue[A]] =
      for {
        l <- value.eval(numeric.schema)
      } yield SchemaAndValue.fromSchemaAndValue(numeric.schema, numeric.floor(l))
  }

  object FloorNumeric {
    def schema[A]: Schema[FloorNumeric[A]] =
      Schema.CaseClass2[Remote[A], Numeric[A], FloorNumeric[A]](
        Schema.Field("value", Schema.defer(Remote.schema[A])),
        Schema.Field("numeric", Numeric.schema.asInstanceOf[Schema[Numeric[A]]]),
        FloorNumeric.apply,
        _.value,
        _.numeric
      )

    def schemaCase[A]: Schema.Case[FloorNumeric[A], Remote[A]] =
      Schema.Case("FloorNumeric", schema, _.asInstanceOf[FloorNumeric[A]])
  }

  final case class CeilNumeric[A](value: Remote[A], numeric: Numeric[A]) extends Remote[A] {
    override val schema: Schema[A] = numeric.schema

    override def evalDynamic: ZIO[RemoteContext, String, SchemaAndValue[A]] =
      for {
        l <- value.eval(numeric.schema)
      } yield SchemaAndValue.fromSchemaAndValue(numeric.schema, numeric.ceil(l))
  }

  object CeilNumeric {
    def schema[A]: Schema[CeilNumeric[A]] =
      Schema.CaseClass2[Remote[A], Numeric[A], CeilNumeric[A]](
        Schema.Field("value", Schema.defer(Remote.schema[A])),
        Schema.Field("numeric", Numeric.schema.asInstanceOf[Schema[Numeric[A]]]),
        CeilNumeric.apply,
        _.value,
        _.numeric
      )

    def schemaCase[A]: Schema.Case[CeilNumeric[A], Remote[A]] =
      Schema.Case("CeilNumeric", schema, _.asInstanceOf[CeilNumeric[A]])
  }

  final case class RoundNumeric[A](value: Remote[A], numeric: Numeric[A]) extends Remote[A] {
    override val schema: Schema[A] = numeric.schema

    override def evalDynamic: ZIO[RemoteContext, String, SchemaAndValue[A]] =
      for {
        l <- value.eval(numeric.schema)
      } yield SchemaAndValue.fromSchemaAndValue(numeric.schema, numeric.round(l))
  }

  object RoundNumeric {
    def schema[A]: Schema[RoundNumeric[A]] =
      Schema.CaseClass2[Remote[A], Numeric[A], RoundNumeric[A]](
        Schema.Field("value", Schema.defer(Remote.schema[A])),
        Schema.Field("numeric", Numeric.schema.asInstanceOf[Schema[Numeric[A]]]),
        RoundNumeric.apply,
        _.value,
        _.numeric
      )

    def schemaCase[A]: Schema.Case[RoundNumeric[A], Remote[A]] =
      Schema.Case("RoundNumeric", schema, _.asInstanceOf[RoundNumeric[A]])
  }

  final case class SinFractional[A](value: Remote[A], fractional: Fractional[A]) extends Remote[A] {
    override val schema: Schema[A] = fractional.schema

    override def evalDynamic: ZIO[RemoteContext, String, SchemaAndValue[A]] =
      for {
        v <- value.eval(fractional.schema)
      } yield SchemaAndValue(fractional.schema, DynamicValue.fromSchemaAndValue(fractional.schema, fractional.sin(v)))
  }

  object SinFractional {
    def schema[A]: Schema[SinFractional[A]] =
      Schema.CaseClass2[Remote[A], Fractional[A], SinFractional[A]](
        Schema.Field("value", Schema.defer(Remote.schema[A])),
        Schema.Field("numeric", Fractional.schema.asInstanceOf[Schema[Fractional[A]]]),
        SinFractional.apply,
        _.value,
        _.fractional
      )

    def schemaCase[A]: Schema.Case[SinFractional[A], Remote[A]] =
      Schema.Case("SinFractional", schema, _.asInstanceOf[SinFractional[A]])
  }

  final case class SinInverseFractional[A](value: Remote[A], fractional: Fractional[A]) extends Remote[A] {
    override val schema: Schema[A] = fractional.schema

    override def evalDynamic: ZIO[RemoteContext, String, SchemaAndValue[A]] =
      for {
        v <- value.eval(fractional.schema)
      } yield SchemaAndValue(
        fractional.schema,
        DynamicValue.fromSchemaAndValue(fractional.schema, fractional.inverseSin(v))
      )
  }

  object SinInverseFractional {
    def schema[A]: Schema[SinInverseFractional[A]] =
      Schema.CaseClass2[Remote[A], Fractional[A], SinInverseFractional[A]](
        Schema.Field("value", Schema.defer(Remote.schema[A])),
        Schema.Field("numeric", Fractional.schema.asInstanceOf[Schema[Fractional[A]]]),
        SinInverseFractional.apply,
        _.value,
        _.fractional
      )

    def schemaCase[A]: Schema.Case[SinInverseFractional[A], Remote[A]] =
      Schema.Case("SinInverseFractional", schema, _.asInstanceOf[SinInverseFractional[A]])
  }

  final case class TanInverseFractional[A](value: Remote[A], fractional: Fractional[A]) extends Remote[A] {
    override val schema: Schema[A] = fractional.schema

    override def evalDynamic: ZIO[RemoteContext, String, SchemaAndValue[A]] =
      for {
        v <- value.eval(fractional.schema)
      } yield SchemaAndValue(
        fractional.schema,
        DynamicValue.fromSchemaAndValue(fractional.schema, fractional.inverseTan(v))
      )
  }

  object TanInverseFractional {
    def schema[A]: Schema[TanInverseFractional[A]] =
      Schema.CaseClass2[Remote[A], Fractional[A], TanInverseFractional[A]](
        Schema.Field("value", Schema.defer(Remote.schema[A])),
        Schema.Field("numeric", Fractional.schema.asInstanceOf[Schema[Fractional[A]]]),
        TanInverseFractional.apply,
        _.value,
        _.fractional
      )

    def schemaCase[A]: Schema.Case[TanInverseFractional[A], Remote[A]] =
      Schema.Case("TanInverseFractional", schema, _.asInstanceOf[TanInverseFractional[A]])
  }

  // TODO: better name
  final case class Either0[A, B](
    either: Either[(Remote[A], Schema[B]), (Schema[A], Remote[B])]
  ) extends Remote[Either[A, B]] {
    override val schema: Schema[_ <: Either[A, B]] =
      either match {
        case Left((r, s))  => Schema.either(r.schema, s)
        case Right((s, r)) => Schema.either(s, r.schema)
      }

    override def evalDynamic: ZIO[RemoteContext, String, SchemaAndValue[Either[A, B]]] =
      either match {
        case Left((left, rightSchema)) =>
          left.evalDynamic.flatMap { evaluatedLeft =>
            ZIO.fromEither(evaluatedLeft.toTyped).map { leftValue =>
              SchemaAndValue.fromSchemaAndValue[Either[A, B]](
                Schema.either[A, B](
                  evaluatedLeft.schema.asInstanceOf[Schema[A]],
                  rightSchema
                ),
                Left(leftValue)
              )
            }
          }

        case Right((leftSchema, right)) =>
          right.evalDynamic.flatMap { evaluatedRight =>
            ZIO.fromEither(evaluatedRight.toTyped).map { rightValue =>
              SchemaAndValue.fromSchemaAndValue[Either[A, B]](
                Schema.either[A, B](
                  leftSchema,
                  evaluatedRight.schema.asInstanceOf[Schema[B]]
                ),
                Right(rightValue)
              )
            }
          }
      }

    override def equals(that: Any): Boolean =
      that match {
        case Either0(otherEither) =>
          (either, otherEither) match {
            case (Left((value, schema)), Left((otherValue, otherSchema))) =>
              value == otherValue && Schema.structureEquality.equal(schema, otherSchema)
            case (Right((schema, value)), Right((otherSchema, otherValue))) =>
              value == otherValue && Schema.structureEquality.equal(schema, otherSchema)
            case _ => false
          }
        case _ => false
      }
  }

  object Either0 {
    private def leftSchema[A, B]: Schema[(Remote[A], Schema[B])] =
      Schema
        .tuple2(
          Schema.defer(Remote.schema[A]),
          FlowSchemaAst.schema
        )
        .transform(
<<<<<<< HEAD
          { case (v, ast) => (v, SchemaOrNothing.fromSchema(ast.toSchema[B])) },
          { case (v, s) => (v, FlowSchemaAst.fromSchema(s.schema)) }
=======
          { case (v, ast) => (v, ast.toSchema.asInstanceOf[Schema[B]]) },
          { case (v, s) => (v, s.ast) }
>>>>>>> f13507c0
        )

    private def rightSchema[A, B]: Schema[(Schema[A], Remote[B])] =
      Schema
        .tuple2(
          FlowSchemaAst.schema,
          Schema.defer(Remote.schema[B])
        )
        .transform(
<<<<<<< HEAD
          { case (ast, v) => (SchemaOrNothing.fromSchema(ast.toSchema[A]), v) },
          { case (s, v) => (FlowSchemaAst.fromSchema(s.schema), v) }
=======
          { case (ast, v) => (ast.toSchema.asInstanceOf[Schema[A]], v) },
          { case (s, v) => (s.ast, v) }
>>>>>>> f13507c0
        )

    private def eitherSchema[A, B]: Schema[Either[(Remote[A], Schema[B]), (Schema[A], Remote[B])]] =
      Schema.either(leftSchema[A, B], rightSchema[A, B])

    def schema[A, B]: Schema[Either0[A, B]] =
      eitherSchema[A, B].transform(
        Either0.apply,
        _.either
      )

    def schemaCase[A]: Schema.Case[Either0[Any, Any], Remote[A]] =
      Schema.Case("Either0", schema[Any, Any], _.asInstanceOf[Either0[Any, Any]])
  }

  final case class FlatMapEither[A, B, C](
    either: Remote[Either[A, B]],
    f: EvaluatedRemoteFunction[B, Either[A, C]],
    aSchema: Schema[A],
    cSchema: Schema[C]
  ) extends Remote[Either[A, C]] {

    override val schema: Schema[Either[A, C]] = Schema.either(aSchema, cSchema)

    override def evalDynamic: ZIO[RemoteContext, String, SchemaAndValue[Either[A, C]]] =
      either.eval[Either[A, B]](Schema.either(aSchema, f.input.schemaA)).flatMap {
        case Left(a) =>
          ZIO.succeed(SchemaAndValue.fromSchemaAndValue(Schema.either(aSchema, cSchema), Left(a)))
        case Right(b) =>
          f(Remote(b)(f.input.schemaA)).evalDynamic
      }

    override def equals(that: Any): Boolean =
      that match {
        case FlatMapEither(otherEither, otherF, otherASchema, otherCSchema) =>
          either == otherEither &&
            f == otherF &&
            Schema.structureEquality.equal(aSchema, otherASchema) &&
            Schema.structureEquality.equal(cSchema, otherCSchema)
        case _ => false
      }
  }

  object FlatMapEither {
    def schema[A, B, C]: Schema[FlatMapEither[A, B, C]] =
      Schema.CaseClass4[Remote[Either[A, B]], EvaluatedRemoteFunction[
        B,
        Either[A, C]
      ], FlowSchemaAst, FlowSchemaAst, FlatMapEither[A, B, C]](
        Schema.Field("either", Schema.defer(Remote.schema[Either[A, B]])),
        Schema.Field("f", EvaluatedRemoteFunction.schema[B, Either[A, C]]),
        Schema.Field("aSchema", FlowSchemaAst.schema),
        Schema.Field("cSchema", FlowSchemaAst.schema),
        { case (either, ef, aAst, cAst) =>
          FlatMapEither(
            either,
            ef,
<<<<<<< HEAD
            SchemaOrNothing.fromSchema(aAst.toSchema[A]),
            SchemaOrNothing.fromSchema(cAst.toSchema[C])
=======
            aAst.toSchema.asInstanceOf[Schema[A]],
            cAst.toSchema.asInstanceOf[Schema[C]]
>>>>>>> f13507c0
          )
        },
        _.either,
        _.f,
<<<<<<< HEAD
        r => FlowSchemaAst.fromSchema(r.aSchema.schema),
        r => FlowSchemaAst.fromSchema(r.cSchema.schema)
=======
        _.aSchema.ast,
        _.cSchema.ast
>>>>>>> f13507c0
      )

    def schemaCase[A]: Schema.Case[FlatMapEither[Any, Any, Any], Remote[A]] =
      Schema.Case("FlatMapEither", schema[Any, Any, Any], _.asInstanceOf[FlatMapEither[Any, Any, Any]])
  }

  final case class FoldEither[A, B, C](
    either: Remote[Either[A, B]],
    left: EvaluatedRemoteFunction[A, C],
    right: EvaluatedRemoteFunction[B, C]
  ) extends Remote[C] {
    override val schema = left.schema

    override def evalDynamic: ZIO[RemoteContext, String, SchemaAndValue[C]] =
      either.eval(Schema.either(left.input.schemaA, right.input.schemaA)).flatMap {
        case Left(a) =>
          left(Remote(a)(left.input.schemaA)).evalDynamic
        case Right(b) =>
          right(Remote(b)(right.input.schemaA)).evalDynamic
      }
  }

  object FoldEither {
    def schema[A, B, C]: Schema[FoldEither[A, B, C]] =
      Schema.CaseClass3[
        Remote[Either[A, B]],
        EvaluatedRemoteFunction[A, C],
        EvaluatedRemoteFunction[B, C],
        FoldEither[A, B, C]
      ](
        Schema.Field("either", Schema.defer(Remote.schema[Either[A, B]])),
        Schema.Field("left", EvaluatedRemoteFunction.schema[A, C]),
        Schema.Field("right", EvaluatedRemoteFunction.schema[B, C]),
        { case (either, left, right) =>
          FoldEither(
            either,
            left,
            right
          )
        },
        _.either,
        _.left,
        _.right
      )

    def schemaCase[A, B, C]: Schema.Case[FoldEither[A, B, C], Remote[C]] =
      Schema.Case("FoldEither", schema[A, B, C], _.asInstanceOf[FoldEither[A, B, C]])
  }

  final case class SwapEither[A, B](
    either: Remote[Either[A, B]]
  ) extends Remote[Either[B, A]] {
    override val schema: Schema[Either[B, A]] =
      Schema.either(
        either.schema.asInstanceOf[Schema.EitherSchema[A, B]].right,
        either.schema.asInstanceOf[Schema.EitherSchema[A, B]].left
      )

    override def evalDynamic: ZIO[RemoteContext, String, SchemaAndValue[Either[B, A]]] =
      either.evalDynamic.flatMap { schemaAndValue =>
        val evaluatedEitherSchema = schemaAndValue.schema.asInstanceOf[Schema.EitherSchema[A, B]]
        val swappedEitherSchema   = Schema.either(evaluatedEitherSchema.right, evaluatedEitherSchema.left)
        ZIO.fromEither(schemaAndValue.value.toTypedValue(evaluatedEitherSchema)).map { eitherValue =>
          SchemaAndValue.fromSchemaAndValue(swappedEitherSchema, eitherValue.swap)
        }
      }
  }

  object SwapEither {
    def schema[A, B]: Schema[SwapEither[A, B]] =
      Schema
        .defer(
          Remote
            .schema[Either[A, B]]
            .transform(
              SwapEither(_),
              _.either
            )
        )

    def schemaCase[A]: Schema.Case[SwapEither[Any, Any], Remote[A]] =
      Schema.Case("SwapEither", schema[Any, Any], _.asInstanceOf[SwapEither[Any, Any]])
  }

  final case class Try[A](either: Either[(Remote[Throwable], Schema[A]), Remote[A]]) extends Remote[scala.util.Try[A]] {
    override val schema: Schema[scala.util.Try[A]] = {
      val schemaA = either match {
        case Left((_, schema)) => schema
        case Right(remote)     => remote.schema.asInstanceOf[Schema[A]]
      }
      Schema
        .either(Schema[Throwable], schemaA)
        .transform(
          {
            case Left(error)  => scala.util.Failure(error)
            case Right(value) => scala.util.Success(value)
          },
          {
            case scala.util.Success(value) => Right(value)
            case scala.util.Failure(error) => Left(error)
          }
        )
    }

    override def evalDynamic: ZIO[RemoteContext, String, SchemaAndValue[util.Try[A]]] =
      either match {
        case Left((remoteThrowable, valueSchema)) =>
          val trySchema = schemaTry(valueSchema)
          remoteThrowable.eval(schemaThrowable).map { throwable =>
            SchemaAndValue.fromSchemaAndValue(trySchema, scala.util.Failure(throwable))
          }
        case Right(remoteValue) =>
          remoteValue.evalDynamic.flatMap { schemaAndValue =>
            ZIO.fromEither(schemaAndValue.value.toTypedValue(schemaAndValue.schema)).map { value =>
              val trySchema = schemaTry(schemaAndValue.schema.asInstanceOf[Schema[A]])
              SchemaAndValue.fromSchemaAndValue(trySchema, scala.util.Success(value))
            }
          }
      }

    override def equals(obj: Any): Boolean =
      obj match {
        case Try(otherEither) =>
          (either, otherEither) match {
            case (Left((value, schema)), Left((otherValue, otherSchema))) =>
              value == otherValue && Schema.structureEquality.equal(schema, otherSchema)
            case (Right(value), Right(otherValue)) =>
              value == otherValue
            case _ => false
          }
        case _ => false
      }
  }

  object Try {
    private def leftSchema[A]: Schema[(Remote[Throwable], Schema[A])] =
      Schema
        .tuple2(
          Schema.defer(Remote.schema[Throwable]),
          FlowSchemaAst.schema
        )
        .transform(
<<<<<<< HEAD
          { case (v, ast) => (v, SchemaOrNothing.fromSchema(ast.toSchema[A])) },
          { case (v, s) => (v, FlowSchemaAst.fromSchema(s.schema)) }
=======
          { case (v, ast) => (v, ast.toSchema.asInstanceOf[Schema[A]]) },
          { case (v, s) => (v, s.ast) }
>>>>>>> f13507c0
        )

    private def eitherSchema[A]: Schema[Either[(Remote[Throwable], Schema[A]), Remote[A]]] =
      Schema.either(leftSchema[A], Remote.schema[A])

    def schema[A]: Schema[Try[A]] =
      Schema.defer(
        eitherSchema[A].transform(
          Try.apply,
          _.either
        )
      )

    def schemaCase[A]: Schema.Case[Try[Any], Remote[A]] =
      Schema.Case("Try", schema[Any], _.asInstanceOf[Try[Any]])
  }

  // TODO: generate the tuple constructor / selector remotes?

  final case class Tuple2[A, B](left: Remote[A], right: Remote[B]) extends Remote[(A, B)] {
    override val schema: Schema[_ <: (A, B)] =
      Schema.tuple2(left.schema, right.schema)

    override def evalDynamic: ZIO[RemoteContext, String, SchemaAndValue[(A, B)]] =
      for {
        leftDyn  <- left.evalDynamic
        rightDyn <- right.evalDynamic

        a <- ZIO.fromEither(leftDyn.toTyped)
        b <- ZIO.fromEither(rightDyn.toTyped)

        result = SchemaAndValue.fromSchemaAndValue(
                   Schema.tuple2(leftDyn.schema, rightDyn.schema),
                   (a, b)
                 )
      } yield result
  }

  object Tuple2 {
    def schema[A, B]: Schema[Tuple2[A, B]] =
      Schema.defer(
        Schema
          .tuple2(Remote.schema[A], Remote.schema[B])
          .transform(
            { case (a, b) => Tuple2(a, b) },
            (t: Tuple2[A, B]) => (t.left, t.right)
          )
      )

    def schemaCase[A]: Schema.Case[Tuple2[Any, Any], Remote[A]] =
      Schema.Case("Tuple2", schema[Any, Any], _.asInstanceOf[Tuple2[Any, Any]])

  }

  final case class Tuple3[A, B, C](_1: Remote[A], _2: Remote[B], _3: Remote[C]) extends Remote[(A, B, C)] {
    override val schema: Schema[_ <: (A, B, C)] =
      Schema.tuple3(_1.schema, _2.schema, _3.schema)

    override def evalDynamic: ZIO[RemoteContext, String, SchemaAndValue[(A, B, C)]] =
      for {
        dyn1 <- _1.evalDynamic
        dyn2 <- _2.evalDynamic
        dyn3 <- _3.evalDynamic

        a <- ZIO.fromEither(dyn1.toTyped)
        b <- ZIO.fromEither(dyn2.toTyped)
        c <- ZIO.fromEither(dyn3.toTyped)

        result = SchemaAndValue.fromSchemaAndValue(
                   Schema.tuple3(dyn1.schema, dyn2.schema, dyn3.schema),
                   (a, b, c)
                 )
      } yield result
  }

  object Tuple3 {
    def schema[A, B, C]: Schema[Tuple3[A, B, C]] =
      Schema.defer(
        Schema
          .tuple3(Remote.schema[A], Remote.schema[B], Remote.schema[C])
          .transform(
            { case (a, b, c) => Tuple3(a, b, c) },
            (t: Tuple3[A, B, C]) => (t._1, t._2, t._3)
          )
      )

    def schemaCase[A]: Schema.Case[Tuple3[Any, Any, Any], Remote[A]] =
      Schema.Case("Tuple3", schema[Any, Any, Any], _.asInstanceOf[Tuple3[Any, Any, Any]])

  }

  final case class Tuple4[A, B, C, D](_1: Remote[A], _2: Remote[B], _3: Remote[C], _4: Remote[D])
      extends Remote[(A, B, C, D)] {

    override val schema: Schema[_ <: (A, B, C, D)] =
      Schema.tuple4(_1.schema, _2.schema, _3.schema, _4.schema)

    override def evalDynamic: ZIO[RemoteContext, String, SchemaAndValue[(A, B, C, D)]] =
      for {
        dyn1 <- _1.evalDynamic
        dyn2 <- _2.evalDynamic
        dyn3 <- _3.evalDynamic
        dyn4 <- _4.evalDynamic

        a <- ZIO.fromEither(dyn1.toTyped)
        b <- ZIO.fromEither(dyn2.toTyped)
        c <- ZIO.fromEither(dyn3.toTyped)
        d <- ZIO.fromEither(dyn4.toTyped)

        result = SchemaAndValue.fromSchemaAndValue(
                   Schema.tuple4(dyn1.schema, dyn2.schema, dyn3.schema, dyn4.schema),
                   (a, b, c, d)
                 )
      } yield result
  }

  object Tuple4 {
    def schema[A, B, C, D]: Schema[Tuple4[A, B, C, D]] =
      Schema.defer(
        Schema
          .tuple4(Remote.schema[A], Remote.schema[B], Remote.schema[C], Remote.schema[D])
          .transform(
            { case (a, b, c, d) => Tuple4(a, b, c, d) },
            (t: Tuple4[A, B, C, D]) => (t._1, t._2, t._3, t._4)
          )
      )

    def schemaCase[A]: Schema.Case[Tuple4[Any, Any, Any, Any], Remote[A]] =
      Schema.Case("Tuple4", schema[Any, Any, Any, Any], _.asInstanceOf[Tuple4[Any, Any, Any, Any]])

  }

  final case class First[A, B](tuple: Remote[(A, B)]) extends Remote[A] {
    override val schema: Schema[A] =
      tuple.schema.asInstanceOf[Schema.Tuple[A, B]].left

    override def evalDynamic: ZIO[RemoteContext, String, SchemaAndValue[A]] =
      for {
        dyn        <- tuple.evalDynamic
        tupleSchema = dyn.schema.asInstanceOf[Schema.Tuple[A, B]]
        tupleValue <- ZIO.fromEither(dyn.toTyped)
      } yield SchemaAndValue.fromSchemaAndValue(tupleSchema.left, tupleValue._1)
  }

  object First {
    def schema[A, B]: Schema[First[A, B]] =
      Schema.defer(
        Remote
          .schema[(A, B)]
          .transform(
            First.apply,
            _.tuple
          )
      )

    def schemaCase[A]: Schema.Case[First[A, Any], Remote[A]] =
      Schema.Case("First", schema[A, Any], _.asInstanceOf[First[A, Any]])
  }

  final case class Second[A, B](tuple: Remote[(A, B)]) extends Remote[B] {
    override val schema: Schema[B] =
      tuple.schema.asInstanceOf[Schema.Tuple[A, B]].right

    override def evalDynamic: ZIO[RemoteContext, String, SchemaAndValue[B]] =
      for {
        dyn        <- tuple.evalDynamic
        tupleSchema = dyn.schema.asInstanceOf[Schema.Tuple[A, B]]
        tupleValue <- ZIO.fromEither(dyn.toTyped)
      } yield SchemaAndValue.fromSchemaAndValue(tupleSchema.right, tupleValue._2)
  }

  object Second {
    def schema[A, B]: Schema[Second[A, B]] =
      Schema.defer(
        Remote
          .schema[(A, B)]
          .transform(
            Second.apply,
            _.tuple
          )
      )

    def schemaCase[A]: Schema.Case[Second[A, Any], Remote[A]] =
      Schema.Case("Second", schema[A, Any], _.asInstanceOf[Second[A, Any]])
  }

  final case class FirstOf3[A, B, C](tuple: Remote[(A, B, C)]) extends Remote[A] {
    override val schema: Schema[A] =
      tuple.schema
        .asInstanceOf[Schema.Transform[((A, B), C), _, _]]
        .codec
        .asInstanceOf[Schema.Tuple[(A, B), C]]
        .left
        .asInstanceOf[Schema.Tuple[A, B]]
        .left

    override def evalDynamic: ZIO[RemoteContext, String, SchemaAndValue[A]] =
      for {
        dyn <- tuple.evalDynamic
        schema = dyn.schema
                   .asInstanceOf[Schema.Transform[((A, B), C), _, _]]
                   .codec
                   .asInstanceOf[Schema.Tuple[(A, B), C]]
                   .left
                   .asInstanceOf[Schema.Tuple[A, B]]
                   .left
        tupleValue <- ZIO.fromEither(dyn.toTyped)
      } yield SchemaAndValue.fromSchemaAndValue(schema, tupleValue._1)
  }

  object FirstOf3 {
    def schema[A, B, C]: Schema[FirstOf3[A, B, C]] =
      Schema.defer(
        Remote
          .schema[(A, B, C)]
          .transform(
            FirstOf3.apply,
            _.tuple
          )
      )

    def schemaCase[A]: Schema.Case[FirstOf3[A, Any, Any], Remote[A]] =
      Schema.Case("FirstOf3", schema[A, Any, Any], _.asInstanceOf[FirstOf3[A, Any, Any]])
  }

  final case class SecondOf3[A, B, C](tuple: Remote[(A, B, C)]) extends Remote[B] {

    override val schema: Schema[B] =
      tuple.schema
        .asInstanceOf[Schema.Transform[((A, B), C), _, _]]
        .codec
        .asInstanceOf[Schema.Tuple[(A, B), C]]
        .left
        .asInstanceOf[Schema.Tuple[A, B]]
        .right

    override def evalDynamic: ZIO[RemoteContext, String, SchemaAndValue[B]] =
      for {
        dyn <- tuple.evalDynamic
        schema = dyn.schema
                   .asInstanceOf[Schema.Transform[((A, B), C), _, _]]
                   .codec
                   .asInstanceOf[Schema.Tuple[(A, B), C]]
                   .left
                   .asInstanceOf[Schema.Tuple[A, B]]
                   .right
        tupleValue <- ZIO.fromEither(dyn.toTyped)
      } yield SchemaAndValue.fromSchemaAndValue(schema, tupleValue._2)
  }

  object SecondOf3 {
    def schema[A, B, C]: Schema[SecondOf3[A, B, C]] =
      Schema.defer(
        Remote
          .schema[(A, B, C)]
          .transform(
            SecondOf3.apply,
            _.tuple
          )
      )

    def schemaCase[A]: Schema.Case[SecondOf3[Any, A, Any], Remote[A]] =
      Schema.Case("SecondOf3", schema[Any, A, Any], _.asInstanceOf[SecondOf3[Any, A, Any]])
  }

  final case class ThirdOf3[A, B, C](tuple: Remote[(A, B, C)]) extends Remote[C] {

    override val schema: Schema[C] =
      tuple.schema
        .asInstanceOf[Schema.Transform[((A, B), C), _, _]]
        .codec
        .asInstanceOf[Schema.Tuple[(A, B), C]]
        .right

    override def evalDynamic: ZIO[RemoteContext, String, SchemaAndValue[C]] =
      for {
        dyn <- tuple.evalDynamic
        schema = dyn.schema
                   .asInstanceOf[Schema.Transform[((A, B), C), _, _]]
                   .codec
                   .asInstanceOf[Schema.Tuple[(A, B), C]]
                   .right
        tupleValue <- ZIO.fromEither(dyn.toTyped)
      } yield SchemaAndValue.fromSchemaAndValue(schema, tupleValue._3)
  }

  object ThirdOf3 {
    def schema[A, B, C]: Schema[ThirdOf3[A, B, C]] =
      Schema.defer(
        Remote
          .schema[(A, B, C)]
          .transform(
            ThirdOf3.apply,
            _.tuple
          )
      )

    def schemaCase[A]: Schema.Case[ThirdOf3[Any, Any, A], Remote[A]] =
      Schema.Case("ThirdOf3", schema[Any, Any, A], _.asInstanceOf[ThirdOf3[Any, Any, A]])
  }

  final case class FirstOf4[A, B, C, D](tuple: Remote[(A, B, C, D)]) extends Remote[A] {
    override val schema: Schema[A] =
      tuple.schema
        .asInstanceOf[Schema.Transform[(((A, B), C), D), _, _]]
        .codec
        .asInstanceOf[Schema.Tuple[((A, B), C), D]]
        .left
        .asInstanceOf[Schema.Tuple[(A, B), C]]
        .left
        .asInstanceOf[Schema.Tuple[A, B]]
        .left

    override def evalDynamic: ZIO[RemoteContext, String, SchemaAndValue[A]] =
      for {
        dyn <- tuple.evalDynamic
        schema = dyn.schema
                   .asInstanceOf[Schema.Transform[(((A, B), C), D), _, _]]
                   .codec
                   .asInstanceOf[Schema.Tuple[((A, B), C), D]]
                   .left
                   .asInstanceOf[Schema.Tuple[(A, B), C]]
                   .left
                   .asInstanceOf[Schema.Tuple[A, B]]
                   .left
        tupleValue <- ZIO.fromEither(dyn.toTyped)
      } yield SchemaAndValue.fromSchemaAndValue(schema, tupleValue._1)
  }

  object FirstOf4 {
    def schema[A, B, C, D]: Schema[FirstOf4[A, B, C, D]] =
      Schema.defer(
        Remote
          .schema[(A, B, C, D)]
          .transform(
            FirstOf4.apply,
            _.tuple
          )
      )

    def schemaCase[A]: Schema.Case[FirstOf4[A, Any, Any, Any], Remote[A]] =
      Schema.Case("FirstOf4", schema[A, Any, Any, Any], _.asInstanceOf[FirstOf4[A, Any, Any, Any]])
  }

  final case class SecondOf4[A, B, C, D](tuple: Remote[(A, B, C, D)]) extends Remote[B] {
    override val schema: Schema[B] =
      tuple.schema
        .asInstanceOf[Schema.Transform[(((A, B), C), D), _, _]]
        .codec
        .asInstanceOf[Schema.Tuple[((A, B), C), D]]
        .left
        .asInstanceOf[Schema.Tuple[(A, B), C]]
        .left
        .asInstanceOf[Schema.Tuple[A, B]]
        .right

    override def evalDynamic: ZIO[RemoteContext, String, SchemaAndValue[B]] =
      for {
        dyn <- tuple.evalDynamic
        schema = dyn.schema
                   .asInstanceOf[Schema.Transform[(((A, B), C), D), _, _]]
                   .codec
                   .asInstanceOf[Schema.Tuple[((A, B), C), D]]
                   .left
                   .asInstanceOf[Schema.Tuple[(A, B), C]]
                   .left
                   .asInstanceOf[Schema.Tuple[A, B]]
                   .right
        tupleValue <- ZIO.fromEither(dyn.toTyped)
      } yield SchemaAndValue.fromSchemaAndValue(schema, tupleValue._2)
  }

  object SecondOf4 {
    def schema[A, B, C, D]: Schema[SecondOf4[A, B, C, D]] =
      Schema.defer(
        Remote
          .schema[(A, B, C, D)]
          .transform(
            SecondOf4.apply,
            _.tuple
          )
      )

    def schemaCase[A]: Schema.Case[SecondOf4[Any, A, Any, Any], Remote[A]] =
      Schema.Case("SecondOf4", schema[Any, A, Any, Any], _.asInstanceOf[SecondOf4[Any, A, Any, Any]])
  }

  final case class ThirdOf4[A, B, C, D](tuple: Remote[(A, B, C, D)]) extends Remote[C] {
    override val schema: Schema[C] =
      tuple.schema
        .asInstanceOf[Schema.Transform[(((A, B), C), D), _, _]]
        .codec
        .asInstanceOf[Schema.Tuple[((A, B), C), D]]
        .left
        .asInstanceOf[Schema.Tuple[(A, B), C]]
        .right

    override def evalDynamic: ZIO[RemoteContext, String, SchemaAndValue[C]] =
      for {
        dyn <- tuple.evalDynamic
        schema = dyn.schema
                   .asInstanceOf[Schema.Transform[(((A, B), C), D), _, _]]
                   .codec
                   .asInstanceOf[Schema.Tuple[((A, B), C), D]]
                   .left
                   .asInstanceOf[Schema.Tuple[(A, B), C]]
                   .right
        tupleValue <- ZIO.fromEither(dyn.toTyped)
      } yield SchemaAndValue.fromSchemaAndValue(schema, tupleValue._3)
  }

  object ThirdOf4 {
    def schema[A, B, C, D]: Schema[ThirdOf4[A, B, C, D]] =
      Schema.defer(
        Remote
          .schema[(A, B, C, D)]
          .transform(
            ThirdOf4.apply,
            _.tuple
          )
      )

    def schemaCase[A]: Schema.Case[ThirdOf4[Any, Any, A, Any], Remote[A]] =
      Schema.Case("ThirdOf4", schema[Any, Any, A, Any], _.asInstanceOf[ThirdOf4[Any, Any, A, Any]])
  }

  final case class FourthOf4[A, B, C, D](tuple: Remote[(A, B, C, D)]) extends Remote[D] {
    override val schema: Schema[D] =
      tuple.schema
        .asInstanceOf[Schema.Transform[(((A, B), C), D), _, _]]
        .codec
        .asInstanceOf[Schema.Tuple[((A, B), C), D]]
        .right

    override def evalDynamic: ZIO[RemoteContext, String, SchemaAndValue[D]] =
      for {
        dyn <- tuple.evalDynamic
        schema = dyn.schema
                   .asInstanceOf[Schema.Transform[(((A, B), C), D), _, _]]
                   .codec
                   .asInstanceOf[Schema.Tuple[((A, B), C), D]]
                   .right
        tupleValue <- ZIO.fromEither(dyn.toTyped)
      } yield SchemaAndValue.fromSchemaAndValue(schema, tupleValue._4)
  }

  object FourthOf4 {
    def schema[A, B, C, D]: Schema[FourthOf4[A, B, C, D]] =
      Schema.defer(
        Remote
          .schema[(A, B, C, D)]
          .transform(
            FourthOf4.apply,
            _.tuple
          )
      )

    def schemaCase[A]: Schema.Case[FourthOf4[Any, Any, Any, A], Remote[A]] =
      Schema.Case("FourthOf4", schema[Any, Any, Any, A], _.asInstanceOf[FourthOf4[Any, Any, Any, A]])
  }

  final case class Branch[A](predicate: Remote[Boolean], ifTrue: Remote[A], ifFalse: Remote[A]) extends Remote[A] {
    override val schema: Schema[A] =
      ifTrue.schema.asInstanceOf[Schema[A]]

    override def evalDynamic: ZIO[RemoteContext, String, SchemaAndValue[A]] =
      predicate.eval.flatMap {
        case false => ifFalse.evalDynamic
        case true  => ifTrue.evalDynamic
      }
  }

  object Branch {
    def schema[A]: Schema[Branch[A]] =
      Schema.defer(
        Schema.CaseClass3[Remote[Boolean], Remote[A], Remote[A], Branch[A]](
          Schema.Field("predicate", Remote.schema[Boolean]),
          Schema.Field("ifTrue", Remote.schema[A]),
          Schema.Field("ifFalse", Remote.schema[A]),
          { case (predicate, ifTrue, ifFalse) => Branch(predicate, ifTrue, ifFalse) },
          _.predicate,
          _.ifTrue,
          _.ifFalse
        )
      )

    def schemaCase[A]: Schema.Case[Branch[A], Remote[A]] =
      Schema.Case("Branch", schema[A], _.asInstanceOf[Branch[A]])
  }

  case class Length(remoteString: Remote[String]) extends Remote[Int] {
    override val schema: Schema[Int] = Schema[Int]

    override def evalDynamic: ZIO[RemoteContext, String, SchemaAndValue[Int]] =
      remoteString.eval.map { value =>
        SchemaAndValue.of(value.length)
      }
  }

  object Length {
    val schema: Schema[Length] = Schema.defer(
      Remote
        .schema[String]
        .transform(
          Length.apply,
          _.remoteString
        )
    )

    def schemaCase[A]: Schema.Case[Length, Remote[A]] =
      Schema.Case("Length", schema, _.asInstanceOf[Length])
  }

  final case class LessThanEqual[A](left: Remote[A], right: Remote[A]) extends Remote[Boolean] {
    override val schema: Schema[Boolean] = Schema[Boolean]

    override def evalDynamic: ZIO[RemoteContext, String, SchemaAndValue[Boolean]] =
      for {
        leftDyn      <- left.evalDynamic
        rightDyn     <- right.evalDynamic
        ordering      = leftDyn.schema.ordering
        leftVal      <- ZIO.fromEither(leftDyn.toTyped)
        rightVal     <- ZIO.fromEither(rightDyn.toTyped)
        compareResult = ordering.compare(leftVal, rightVal.asInstanceOf[leftDyn.Subtype])
      } yield SchemaAndValue.of(compareResult <= 0)
  }

  object LessThanEqual {
    def schema[A]: Schema[LessThanEqual[A]] =
      Schema.defer(
        Schema.CaseClass2[Remote[A], Remote[A], LessThanEqual[A]](
          Schema.Field("left", Remote.schema[A]),
          Schema.Field("right", Remote.schema[A]),
          { case (left, right) => LessThanEqual(left, right) },
          _.left,
          _.right
        )
      )

    def schemaCase[A]: Schema.Case[LessThanEqual[Any], Remote[A]] =
      Schema.Case("LessThanEqual", schema[Any], _.asInstanceOf[LessThanEqual[Any]])
  }

  final case class Equal[A](left: Remote[A], right: Remote[A]) extends Remote[Boolean] {
    override val schema: Schema[Boolean] = Schema[Boolean]

    override def evalDynamic: ZIO[RemoteContext, String, SchemaAndValue[Boolean]] =
      for {
        leftDyn  <- left.evalDynamic
        rightDyn <- right.evalDynamic
        result    = leftDyn.value == rightDyn.value && Schema.structureEquality.equal(leftDyn.schema, rightDyn.schema)
      } yield SchemaAndValue.of(result)
  }

  object Equal {
    def schema[A]: Schema[Equal[A]] =
      Schema.defer(
        Schema.CaseClass2[Remote[A], Remote[A], Equal[A]](
          Schema.Field("left", Remote.schema[A]),
          Schema.Field("right", Remote.schema[A]),
          { case (left, right) => Equal(left, right) },
          _.left,
          _.right
        )
      )

    def schemaCase[A]: Schema.Case[Equal[Any], Remote[A]] =
      Schema.Case("Equal", schema[Any], _.asInstanceOf[Equal[Any]])
  }

  final case class Not(value: Remote[Boolean]) extends Remote[Boolean] {
    override val schema: Schema[Boolean] = Schema[Boolean]

    override def evalDynamic: ZIO[RemoteContext, String, SchemaAndValue[Boolean]] =
      value.eval.map { boolValue =>
        SchemaAndValue.of(!boolValue)
      }
  }

  object Not {
    val schema: Schema[Not] = Schema.defer(
      Remote
        .schema[Boolean]
        .transform(
          Not.apply,
          _.value
        )
    )

    def schemaCase[A]: Schema.Case[Not, Remote[A]] =
      Schema.Case("Not", schema, _.asInstanceOf[Not])
  }

  final case class And(left: Remote[Boolean], right: Remote[Boolean]) extends Remote[Boolean] {
    override val schema: Schema[Boolean] = Schema[Boolean]

    override def evalDynamic: ZIO[RemoteContext, String, SchemaAndValue[Boolean]] =
      for {
        lval <- left.eval
        rval <- right.eval
      } yield SchemaAndValue.of(lval && rval)
  }

  object And {
    val schema: Schema[And] =
      Schema.defer(
        Schema.CaseClass2[Remote[Boolean], Remote[Boolean], And](
          Schema.Field("left", Remote.schema[Boolean]),
          Schema.Field("right", Remote.schema[Boolean]),
          { case (left, right) => And(left, right) },
          _.left,
          _.right
        )
      )

    def schemaCase[A]: Schema.Case[And, Remote[A]] =
      Schema.Case("And", schema, _.asInstanceOf[And])
  }

  final case class Fold[A, B](list: Remote[List[A]], initial: Remote[B], body: EvaluatedRemoteFunction[(B, A), B])
      extends Remote[B] {
    override val schema = body.schema

    override def evalDynamic: ZIO[RemoteContext, String, SchemaAndValue[B]] =
      list.evalDynamic.flatMap { listDyn =>
        for {
          elemSchema <- listDyn.schema match {
                          case Schema.Sequence(schema, _, _, _, _) => ZIO.succeed(schema)
                          case _                                   => ZIO.fail(s"Fold's list did not evaluate into a sequence")
                        }
          initialDyn <- initial.evalDynamic
          result <- listDyn.value match {
                      case DynamicValue.Sequence(elemsDyn) =>
                        ZIO.foldLeft(elemsDyn)(initialDyn.value) { case (b, a) =>
                          body
                            .apply(
                              Remote
                                .Tuple2(
                                  Remote.Literal(b, initialDyn.schema),
                                  Remote.Literal(a, elemSchema.asInstanceOf[Schema[A]])
                                )
                            )
                            .evalDynamic
                            .map(_.value)
                        }
                      case _ =>
                        ZIO.fail(s"Fold's list did not evaluate into a sequence")
                    }
        } yield SchemaAndValue(initialDyn.schema, result)
      }
  }

  object Fold {
    def schema[A, B]: Schema[Fold[A, B]] =
      Schema.defer(
        Schema.CaseClass3[Remote[List[A]], Remote[B], EvaluatedRemoteFunction[(B, A), B], Fold[A, B]](
          Schema.Field("list", Remote.schema[List[A]]),
          Schema.Field("initial", Remote.schema[B]),
          Schema.Field("body", EvaluatedRemoteFunction.schema[(B, A), B]),
          { case (list, initial, body) => Fold(list, initial, body) },
          _.list,
          _.initial,
          _.body
        )
      )

    def schemaCase[A]: Schema.Case[Fold[Any, A], Remote[A]] =
      Schema.Case("Fold", schema[Any, A], _.asInstanceOf[Fold[Any, A]])
  }

  final case class Cons[A](list: Remote[List[A]], head: Remote[A]) extends Remote[List[A]] {

    override val schema: Schema[List[A]] = list.schema.asInstanceOf[Schema[List[A]]]

    override def evalDynamic: ZIO[RemoteContext, String, SchemaAndValue[List[A]]] =
      head.evalDynamic.flatMap { headDyn =>
        val listSchema = Schema.list(headDyn.schema.asInstanceOf[Schema[A]])
        list.eval(listSchema).flatMap { lst =>
          ZIO.fromEither(headDyn.toTyped).map { hd =>
            val updatedLst = hd :: lst
            SchemaAndValue.fromSchemaAndValue(listSchema, updatedLst)
          }
        }
      }
  }

  object Cons {
    def schema[A]: Schema[Cons[A]] =
      Schema.defer(
        Schema.CaseClass2[Remote[List[A]], Remote[A], Cons[A]](
          Schema.Field("list", Remote.schema[List[A]]),
          Schema.Field("head", Remote.schema[A]),
          Cons.apply,
          _.list,
          _.head
        )
      )

    def schemaCase[A]: Schema.Case[Cons[A], Remote[A]] =
      Schema.Case("Cons", schema[A], _.asInstanceOf[Cons[A]])
  }

  final case class UnCons[A](list: Remote[List[A]]) extends Remote[Option[(A, List[A])]] {

    override val schema: Schema[Option[(A, List[A])]] = {
      val listSchema = list.schema.asInstanceOf[Schema.Sequence[List[A], A, _]]
      Schema.option(Schema.tuple2(listSchema.schemaA, listSchema))
    }

    override def evalDynamic: ZIO[RemoteContext, String, SchemaAndValue[Option[(A, List[A])]]] =
      list.evalDynamic.flatMap { listDyn =>
        val listSchema = listDyn.schema.asInstanceOf[Schema.Sequence[List[A], A, _]]
        val elemSchema = listSchema.schemaA
        ZIO.fromEither(listDyn.toTyped).map { lst =>
          val head  = lst.headOption
          val tuple = head.map((_, lst))
          SchemaAndValue.fromSchemaAndValue(Schema.option(Schema.tuple2(elemSchema, listDyn.schema)), tuple)
        }
      }
  }

  object UnCons {
    def schema[A]: Schema[UnCons[A]] = Schema.defer(
      Remote
        .schema[List[A]]
        .transform(
          UnCons.apply,
          _.list
        )
    )

    def schemaCase[A]: Schema.Case[UnCons[A], Remote[A]] =
      Schema.Case("UnCons", schema[A], _.asInstanceOf[UnCons[A]])
  }

  final case class InstantFromLong(seconds: Remote[Long]) extends Remote[Instant] {
    override val schema: Schema[Instant] = Schema[Instant]

    override def evalDynamic: ZIO[RemoteContext, String, SchemaAndValue[Instant]] =
      seconds.eval[Long].map(s => SchemaAndValue.of(Instant.ofEpochSecond(s)))
  }

  object InstantFromLong {
    val schema: Schema[InstantFromLong] = Schema.defer(
      Remote
        .schema[Long]
        .transform(
          InstantFromLong.apply,
          _.seconds
        )
    )

    def schemaCase[A]: Schema.Case[InstantFromLong, Remote[A]] =
      Schema.Case("InstantFromLong", schema, _.asInstanceOf[InstantFromLong])
  }

  final case class InstantFromLongs(seconds: Remote[Long], nanos: Remote[Long]) extends Remote[Instant] {
    override val schema: Schema[Instant] = Schema[Instant]

    override def evalDynamic: ZIO[RemoteContext, String, SchemaAndValue[Instant]] =
      for {
        s <- seconds.eval[Long]
        n <- nanos.eval[Long]
      } yield SchemaAndValue.of(Instant.ofEpochSecond(s, n))
  }

  object InstantFromLongs {

    val schema: Schema[InstantFromLongs] =
      Schema.defer(
        Schema.CaseClass2[Remote[Long], Remote[Long], InstantFromLongs](
          Schema.Field("seconds", Remote.schema[Long]),
          Schema.Field("nanos", Remote.schema[Long]),
          InstantFromLongs.apply,
          _.seconds,
          _.nanos
        )
      )

    def schemaCase[A]: Schema.Case[InstantFromLongs, Remote[A]] =
      Schema.Case("InstantFromLongs", schema, _.asInstanceOf[InstantFromLongs])
  }

  final case class InstantFromMilli(millis: Remote[Long]) extends Remote[Instant] {
    override val schema: Schema[Instant] = Schema[Instant]

    override def evalDynamic: ZIO[RemoteContext, String, SchemaAndValue[Instant]] =
      millis.eval[Long].map(s => SchemaAndValue.of(Instant.ofEpochMilli(s)))
  }

  object InstantFromMilli {
    val schema: Schema[InstantFromMilli] = Schema.defer(
      Remote
        .schema[Long]
        .transform(
          InstantFromMilli.apply,
          _.millis
        )
    )

    def schemaCase[A]: Schema.Case[InstantFromMilli, Remote[A]] =
      Schema.Case("InstantFromMilli", schema, _.asInstanceOf[InstantFromMilli])
  }

  final case class InstantFromString(charSeq: Remote[String]) extends Remote[Instant] {
    override val schema: Schema[Instant] = Schema[Instant]

    override def evalDynamic: ZIO[RemoteContext, String, SchemaAndValue[Instant]] =
      charSeq.eval[String].map(s => SchemaAndValue.of(Instant.parse(s)))
  }

  object InstantFromString {
    val schema: Schema[InstantFromString] = Schema.defer(
      Remote
        .schema[String]
        .transform(
          InstantFromString.apply,
          _.charSeq
        )
    )

    def schemaCase[A]: Schema.Case[InstantFromString, Remote[A]] =
      Schema.Case("InstantFromString", schema, _.asInstanceOf[InstantFromString])
  }

  final case class InstantToTuple(instant: Remote[Instant]) extends Remote[(Long, Int)] {
    override val schema: Schema[(Long, Int)] = Schema[(Long, Int)]

    override def evalDynamic: ZIO[RemoteContext, String, SchemaAndValue[(Long, Int)]] =
      instant.eval[Instant].map { instant =>
        SchemaAndValue
          .fromSchemaAndValue(Schema.tuple2(Schema[Long], Schema[Int]), (instant.getEpochSecond, instant.getNano))
      }
  }

  object InstantToTuple {
    val schema: Schema[InstantToTuple] = Schema.defer(
      Remote
        .schema[Instant]
        .transform(
          InstantToTuple.apply,
          _.instant
        )
    )

    def schemaCase[A]: Schema.Case[InstantToTuple, Remote[A]] =
      Schema.Case("InstantToTuple", schema, _.asInstanceOf[InstantToTuple])
  }

  final case class InstantPlusDuration(instant: Remote[Instant], duration: Remote[Duration]) extends Remote[Instant] {
    override val schema: Schema[Instant] = Schema[Instant]

    override def evalDynamic: ZIO[RemoteContext, String, SchemaAndValue[Instant]] =
      for {
        instant  <- instant.eval[Instant]
        duration <- duration.eval[Duration]
        result    = instant.plusSeconds(duration.getSeconds).plusNanos(duration.getNano.toLong)
      } yield SchemaAndValue.of(result)
  }

  object InstantPlusDuration {
    val schema: Schema[InstantPlusDuration] =
      Schema.defer(
        Schema.CaseClass2[Remote[Instant], Remote[Duration], InstantPlusDuration](
          Schema.Field("instant", Remote.schema[Instant]),
          Schema.Field("duration", Remote.schema[Duration]),
          InstantPlusDuration.apply,
          _.instant,
          _.duration
        )
      )

    def schemaCase[A]: Schema.Case[InstantPlusDuration, Remote[A]] =
      Schema.Case("InstantPlusDuration", schema, _.asInstanceOf[InstantPlusDuration])
  }

  final case class InstantMinusDuration(instant: Remote[Instant], duration: Remote[Duration]) extends Remote[Instant] {
    override val schema: Schema[Instant] = Schema[Instant]

    override def evalDynamic: ZIO[RemoteContext, String, SchemaAndValue[Instant]] =
      for {
        instant  <- instant.eval[Instant]
        duration <- duration.eval[Duration]
        result    = instant.minusSeconds(duration.getSeconds).minusNanos(duration.getNano.toLong)
      } yield SchemaAndValue.of(result)
  }

  object InstantMinusDuration {
    val schema: Schema[InstantMinusDuration] =
      Schema.defer(
        Schema.CaseClass2[Remote[Instant], Remote[Duration], InstantMinusDuration](
          Schema.Field("instant", Remote.schema[Instant]),
          Schema.Field("duration", Remote.schema[Duration]),
          InstantMinusDuration.apply,
          _.instant,
          _.duration
        )
      )

    def schemaCase[A]: Schema.Case[InstantMinusDuration, Remote[A]] =
      Schema.Case("InstantMinusDuration", schema, _.asInstanceOf[InstantMinusDuration])
  }

  final case class InstantTruncate(instant: Remote[Instant], temporalUnit: Remote[ChronoUnit]) extends Remote[Instant] {
    override val schema: Schema[Instant] = Schema[Instant]

    override def evalDynamic: ZIO[RemoteContext, String, SchemaAndValue[Instant]] =
      for {
        instant      <- instant.eval[Instant]
        temporalUnit <- temporalUnit.eval[ChronoUnit].tapError(s => ZIO.debug(s"Failed to evaluate temporal unit: $s"))
        result        = instant.truncatedTo(temporalUnit)
      } yield SchemaAndValue.of(result)
  }

  object InstantTruncate {
    val schema: Schema[InstantTruncate] =
      Schema.defer(
        Schema.CaseClass2[Remote[Instant], Remote[ChronoUnit], InstantTruncate](
          Schema.Field("instant", Remote.schema[Instant]),
          Schema.Field("temporalUnit", Remote.schema[ChronoUnit]),
          InstantTruncate.apply,
          _.instant,
          _.temporalUnit
        )
      )

    def schemaCase[A]: Schema.Case[InstantTruncate, Remote[A]] =
      Schema.Case("InstantTruncate", schema, _.asInstanceOf[InstantTruncate])
  }

  final case class DurationFromString(charSeq: Remote[String]) extends Remote[Duration] {
    override val schema: Schema[Duration] = Schema[Duration]

    override def evalDynamic: ZIO[RemoteContext, String, SchemaAndValue[Duration]] =
      charSeq.eval[String].map(s => SchemaAndValue.of(Duration.parse(s)))
  }

  object DurationFromString {
    val schema: Schema[DurationFromString] = Schema.defer(
      Remote
        .schema[String]
        .transform(
          DurationFromString.apply,
          _.charSeq
        )
    )

    def schemaCase[A]: Schema.Case[DurationFromString, Remote[A]] =
      Schema.Case("DurationFromString", schema, _.asInstanceOf[DurationFromString])
  }

  final case class DurationBetweenInstants(startInclusive: Remote[Instant], endExclusive: Remote[Instant])
      extends Remote[Duration] {
    override val schema: Schema[Duration] = Schema[Duration]

    override def evalDynamic: ZIO[RemoteContext, String, SchemaAndValue[Duration]] =
      for {
        start <- startInclusive.eval[Instant]
        end   <- endExclusive.eval[Instant]
        result = Duration.between(start, end)
      } yield SchemaAndValue.of(result)
  }

  object DurationBetweenInstants {
    val schema: Schema[DurationBetweenInstants] =
      Schema.defer(
        Schema.CaseClass2[Remote[Instant], Remote[Instant], DurationBetweenInstants](
          Schema.Field("startInclusive", Remote.schema[Instant]),
          Schema.Field("endExclusive", Remote.schema[Instant]),
          DurationBetweenInstants.apply,
          _.startInclusive,
          _.endExclusive
        )
      )

    def schemaCase[A]: Schema.Case[DurationBetweenInstants, Remote[A]] =
      Schema.Case("DurationBetweenInstants", schema, _.asInstanceOf[DurationBetweenInstants])
  }

  final case class DurationFromBigDecimal(seconds: Remote[BigDecimal]) extends Remote[Duration] {

    override val schema: Schema[Duration] = Schema[Duration]

    override def evalDynamic: ZIO[RemoteContext, String, SchemaAndValue[Duration]] =
      for {
        bd     <- seconds.eval[BigDecimal]
        seconds = bd.longValue()
        nanos   = bd.subtract(new BigDecimal(seconds)).multiply(DurationFromBigDecimal.oneBillion).intValue()
        result  = Duration.ofSeconds(seconds, nanos.toLong)
      } yield SchemaAndValue.of(result)
  }

  object DurationFromBigDecimal {
    private val oneBillion = new BigDecimal(1000000000L)

    val schema: Schema[DurationFromBigDecimal] = Schema.defer(
      Remote
        .schema[BigDecimal]
        .transform(
          DurationFromBigDecimal.apply,
          _.seconds
        )
    )

    def schemaCase[A]: Schema.Case[DurationFromBigDecimal, Remote[A]] =
      Schema.Case("DurationFromBigDecimal", schema, _.asInstanceOf[DurationFromBigDecimal])
  }

  final case class DurationFromLong(seconds: Remote[Long]) extends Remote[Duration] {
    override val schema: Schema[Duration] = Schema[Duration]

    override def evalDynamic: ZIO[RemoteContext, String, SchemaAndValue[Duration]] =
      seconds
        .eval[Long]
        .map(seconds => SchemaAndValue.of(Duration.ofSeconds(seconds)))
  }

  object DurationFromLong {
    val schema: Schema[DurationFromLong] = Schema.defer(
      Remote
        .schema[Long]
        .transform(
          DurationFromLong.apply,
          _.seconds
        )
    )

    def schemaCase[A]: Schema.Case[DurationFromLong, Remote[A]] =
      Schema.Case("DurationFromLong", schema, _.asInstanceOf[DurationFromLong])
  }

  final case class DurationFromLongs(seconds: Remote[Long], nanoAdjustment: Remote[Long]) extends Remote[Duration] {
    override val schema: Schema[Duration] = Schema[Duration]

    override def evalDynamic: ZIO[RemoteContext, String, SchemaAndValue[Duration]] =
      for {
        seconds        <- seconds.eval[Long]
        nanoAdjustment <- nanoAdjustment.eval[Long]
        result          = Duration.ofSeconds(seconds, nanoAdjustment)
      } yield SchemaAndValue.of(result)
  }

  object DurationFromLongs {
    val schema: Schema[DurationFromLongs] =
      Schema.defer(
        Schema.CaseClass2[Remote[Long], Remote[Long], DurationFromLongs](
          Schema.Field("seconds", Remote.schema[Long]),
          Schema.Field("nanoAdjusment", Remote.schema[Long]),
          DurationFromLongs.apply,
          _.seconds,
          _.nanoAdjustment
        )
      )

    def schemaCase[A]: Schema.Case[DurationFromLongs, Remote[A]] =
      Schema.Case("DurationFromLongs", schema, _.asInstanceOf[DurationFromLongs])
  }

  final case class DurationFromAmount(amount: Remote[Long], temporalUnit: Remote[ChronoUnit]) extends Remote[Duration] {
    override val schema: Schema[Duration] = Schema[Duration]

    override def evalDynamic: ZIO[RemoteContext, String, SchemaAndValue[Duration]] =
      for {
        amount       <- amount.eval[Long]
        temporalUnit <- temporalUnit.eval[ChronoUnit]
        result        = Duration.of(amount, temporalUnit)
      } yield SchemaAndValue.of(result)
  }

  object DurationFromAmount {
    val schema: Schema[DurationFromAmount] =
      Schema.defer(
        Schema.CaseClass2[Remote[Long], Remote[ChronoUnit], DurationFromAmount](
          Schema.Field("amount", Remote.schema[Long]),
          Schema.Field("temporalUnit", Remote.schema[ChronoUnit]),
          DurationFromAmount.apply,
          _.amount,
          _.temporalUnit
        )
      )

    def schemaCase[A]: Schema.Case[DurationFromAmount, Remote[A]] =
      Schema.Case("DurationFromAmount", schema, _.asInstanceOf[DurationFromAmount])
  }

  final case class DurationToLongs(duration: Remote[Duration]) extends Remote[(Long, Long)] {
    override val schema: Schema[(Long, Long)] = Schema[(Long, Long)]

    override def evalDynamic: ZIO[RemoteContext, String, SchemaAndValue[(Long, Long)]] =
      duration.eval[Duration].map { duration =>
        SchemaAndValue
          .fromSchemaAndValue(Schema.tuple2(Schema[Long], Schema[Long]), (duration.getSeconds, duration.getNano.toLong))
      }
  }

  object DurationToLongs {
    val schema: Schema[DurationToLongs] = Schema.defer(
      Remote
        .schema[Duration]
        .transform(
          DurationToLongs.apply,
          _.duration
        )
    )

    def schemaCase[A]: Schema.Case[DurationToLongs, Remote[A]] =
      Schema.Case("DurationToLongs", schema, _.asInstanceOf[DurationToLongs])
  }

  final case class DurationToLong(duration: Remote[Duration]) extends Remote[Long] {
    override val schema: Schema[Long] = Schema[Long]

    override def evalDynamic: ZIO[RemoteContext, String, SchemaAndValue[Long]] =
      duration.eval[Duration].map { duration =>
        SchemaAndValue.of(duration.getSeconds)
      }
  }

  object DurationToLong {
    val schema: Schema[DurationToLong] = Schema.defer(
      Remote
        .schema[Duration]
        .transform(
          DurationToLong.apply,
          _.duration
        )
    )

    def schemaCase[A]: Schema.Case[DurationToLong, Remote[A]] =
      Schema.Case("DurationToLong", schema, _.asInstanceOf[DurationToLong])
  }

  final case class DurationPlusDuration(left: Remote[Duration], right: Remote[Duration]) extends Remote[Duration] {
    override val schema: Schema[Duration] = Schema[Duration]

    override def evalDynamic: ZIO[RemoteContext, String, SchemaAndValue[Duration]] =
      for {
        left  <- left.eval[Duration]
        right <- right.eval[Duration]
        result = left.plus(right)
      } yield SchemaAndValue.of(result)
  }

  object DurationPlusDuration {
    val schema: Schema[DurationPlusDuration] =
      Schema.defer(
        Schema.CaseClass2[Remote[Duration], Remote[Duration], DurationPlusDuration](
          Schema.Field("left", Remote.schema[Duration]),
          Schema.Field("right", Remote.schema[Duration]),
          DurationPlusDuration.apply,
          _.left,
          _.right
        )
      )

    def schemaCase[A]: Schema.Case[DurationPlusDuration, Remote[A]] =
      Schema.Case("DurationPlusDuration", schema, _.asInstanceOf[DurationPlusDuration])
  }

  final case class DurationMinusDuration(left: Remote[Duration], right: Remote[Duration]) extends Remote[Duration] {
    override val schema: Schema[Duration] = Schema[Duration]

    override def evalDynamic: ZIO[RemoteContext, String, SchemaAndValue[Duration]] =
      for {
        left  <- left.eval[Duration]
        right <- right.eval[Duration]
        result = left.minus(right)
      } yield SchemaAndValue.of(result)
  }

  object DurationMinusDuration {
    val schema: Schema[DurationMinusDuration] =
      Schema.defer(
        Schema.CaseClass2[Remote[Duration], Remote[Duration], DurationMinusDuration](
          Schema.Field("left", Remote.schema[Duration]),
          Schema.Field("right", Remote.schema[Duration]),
          DurationMinusDuration.apply,
          _.left,
          _.right
        )
      )

    def schemaCase[A]: Schema.Case[DurationMinusDuration, Remote[A]] =
      Schema.Case("DurationMinusDuration", schema, _.asInstanceOf[DurationMinusDuration])
  }

  final case class Iterate[A](
    initial: Remote[A],
    iterate: EvaluatedRemoteFunction[A, A],
    predicate: EvaluatedRemoteFunction[A, Boolean]
  ) extends Remote[A] {
    override val schema = iterate.schema

    override def evalDynamic: ZIO[RemoteContext, String, SchemaAndValue[A]] = {
      def loop(current: Remote[A]): ZIO[RemoteContext, String, SchemaAndValue[A]] =
        predicate(current).eval[Boolean].flatMap {
          case false => current.evalDynamic
          case true  => loop(iterate(current))
        }

      loop(initial)
    }
  }

  object Iterate {
    def schema[A]: Schema[Iterate[A]] =
      Schema.defer(
        Schema.CaseClass3[Remote[A], EvaluatedRemoteFunction[A, A], EvaluatedRemoteFunction[A, Boolean], Iterate[A]](
          Schema.Field("initial", Remote.schema[A]),
          Schema.Field("iterate", EvaluatedRemoteFunction.schema[A, A]),
          Schema.Field("predicate", EvaluatedRemoteFunction.schema[A, Boolean]),
          Iterate.apply,
          _.initial,
          _.iterate,
          _.predicate
        )
      )

    def schemaCase[A]: Schema.Case[Iterate[A], Remote[A]] =
      Schema.Case("Iterate", schema, _.asInstanceOf[Iterate[A]])
  }

  final case class Lazy[A](value: () => Remote[A]) extends Remote[A] {
    override lazy val schema = value().schema

    override def evalDynamic: ZIO[RemoteContext, String, SchemaAndValue[A]] =
      value().evalDynamic
  }

  object Lazy {
    def schema[A]: Schema[Lazy[A]] =
      Schema.defer(Remote.schema[A].transform((a: Remote[A]) => Lazy(() => a), _.value()))

    def schemaCase[A]: Schema.Case[Lazy[A], Remote[A]] =
      Schema.Case("Lazy", schema, _.asInstanceOf[Lazy[A]])
  }

  final case class Some0[A](value: Remote[A]) extends Remote[Option[A]] {
    override val schema = Schema.option(value.schema)

    override def evalDynamic: ZIO[RemoteContext, String, SchemaAndValue[Option[A]]] =
      for {
        schemaAndValue <- value.evalDynamic
      } yield SchemaAndValue(Schema.option(schemaAndValue.schema), DynamicValue.SomeValue(schemaAndValue.value))
  }

  object Some0 {
    def schema[A]: Schema[Some0[A]] =
      Schema.defer(Remote.schema[A].transform(Some0(_), _.value))

    def schemaCase[A]: Schema.Case[Some0[A], Remote[A]] =
      Schema.Case("Some0", schema, _.asInstanceOf[Some0[A]])
  }

  final case class FoldOption[A, B](
    option: Remote[Option[A]],
    ifEmpty: Remote[B],
    ifNonEmpty: EvaluatedRemoteFunction[A, B]
  ) extends Remote[B] {
    override val schema = ifEmpty.schema

    override def evalDynamic: ZIO[RemoteContext, String, SchemaAndValue[B]] =
      option.evalDynamic.flatMap { optionDyn =>
        ZIO.fromEither(optionDyn.toTyped).flatMap { optionTyped =>
          optionTyped.fold(ifEmpty.evalDynamic)((a: A) =>
            ifNonEmpty(Remote.Literal(SchemaAndValue.fromSchemaAndValue(ifNonEmpty.input.schemaA, a))).evalDynamic
          )
        }
      }
  }

  object FoldOption {
    def schema[A, B]: Schema[FoldOption[A, B]] =
      Schema.defer(
        Schema.CaseClass3[Remote[Option[A]], Remote[B], EvaluatedRemoteFunction[A, B], FoldOption[A, B]](
          Schema.Field("option", Remote.schema[Option[A]]),
          Schema.Field("ifEmpty", Remote.schema[B]),
          Schema.Field("ifNonEmpty", EvaluatedRemoteFunction.schema[A, B]),
          FoldOption.apply,
          _.option,
          _.ifEmpty,
          _.ifNonEmpty
        )
      )

    def schemaCase[A]: Schema.Case[FoldOption[Any, A], Remote[A]] =
      Schema.Case("FoldOption", schema, _.asInstanceOf[FoldOption[Any, A]])
  }

  final case class ZipOption[A, B](left: Remote[Option[A]], right: Remote[Option[B]]) extends Remote[Option[(A, B)]] {
    override val schema =
      Schema.option(
        Schema.tuple2(
          left.schema.asInstanceOf[Schema[Option[A]]].asInstanceOf[Schema.Optional[A]].codec,
          right.schema.asInstanceOf[Schema[Option[B]]].asInstanceOf[Schema.Optional[B]].codec
        )
      )

    override def evalDynamic: ZIO[RemoteContext, String, SchemaAndValue[Option[(A, B)]]] =
      for {
        leftDyn  <- left.evalDynamic
        rightDyn <- right.evalDynamic
        leftSchema <- ZIO
                        .attempt(leftDyn.schema.asInstanceOf[Schema.Optional[Any]].codec.asInstanceOf[Schema[A]])
                        .orElseFail("ZipOption.left has unexpected schema")
        rigthSchema <- ZIO
                         .attempt(rightDyn.schema.asInstanceOf[Schema.Optional[Any]].codec.asInstanceOf[Schema[B]])
                         .orElseFail("ZipOption.right has unexpected schema")
        result =
          (leftDyn.value, rightDyn.value) match {
            case (DynamicValue.SomeValue(a), DynamicValue.SomeValue(b)) =>
              SchemaAndValue(
                Schema.option(Schema.tuple2(leftSchema, rigthSchema)),
                DynamicValue.SomeValue(DynamicValue.Tuple(a, b))
              )
            case _ =>
              SchemaAndValue(Schema.option(Schema.tuple2(leftSchema, rigthSchema)), DynamicValue.NoneValue)
          }
      } yield result
  }

  object ZipOption {
    def schema[A, B]: Schema[ZipOption[A, B]] =
      Schema.defer(
        Schema.CaseClass2[Remote[Option[A]], Remote[Option[B]], ZipOption[A, B]](
          Schema.Field("left", Schema.defer(Remote.schema[Option[A]])),
          Schema.Field("right", Schema.defer(Remote.schema[Option[B]])),
          ZipOption.apply[A, B],
          _.left,
          _.right
        )
      )

    def schemaCase[A]: Schema.Case[ZipOption[Any, Any], Remote[A]] =
      Schema.Case("ZipOption", schema[Any, Any], _.asInstanceOf[ZipOption[Any, Any]])
  }

  final case class OptionContains[A](option: Remote[Option[A]], value: Remote[A]) extends Remote[Boolean] {
    override val schema: Schema[Boolean] = Schema[Boolean]

    override def evalDynamic: ZIO[RemoteContext, String, SchemaAndValue[Boolean]] =
      option.evalDynamic.flatMap { optionDyn =>
        ZIO
          .attempt(optionDyn.schema.asInstanceOf[Schema.Optional[Any]].codec.asInstanceOf[Schema[A]])
          .orElseFail("OptionContains.option has unexpected schema")
          .flatMap { valueSchema =>
            optionDyn.value match {
              case DynamicValue.SomeValue(dynValue) =>
                ZIO.fromEither(dynValue.toTypedValue(valueSchema)).flatMap { typedValue =>
                  value.eval(valueSchema).map { expectedValue =>
                    SchemaAndValue.of(typedValue == expectedValue)
                  }
                }
              case _ =>
                ZIO.succeed(SchemaAndValue.of(false))
            }
          }
      }
  }

  object OptionContains {
    def schema[A]: Schema[OptionContains[A]] =
      Schema.defer(
        Schema.CaseClass2[Remote[Option[A]], Remote[A], OptionContains[A]](
          Schema.Field("left", Schema.defer(Remote.schema[Option[A]])),
          Schema.Field("right", Schema.defer(Remote.schema[A])),
          OptionContains.apply[A],
          _.option,
          _.value
        )
      )

    def schemaCase[A]: Schema.Case[OptionContains[A], Remote[A]] =
      Schema.Case("OptionContains", schema[A], _.asInstanceOf[OptionContains[A]])
  }

//  final case class LensGet[S, A](whole: Remote[S], lens: RemoteLens[S, A]) extends Remote[A] {
//    val schema: Schema[A] = SchemaOrNothing.fromSchema(lens.schemaPiece)
//
//    def evalWithSchema: ZIO[RemoteContext, Nothing, Either[Remote[A], SchemaAndValue[A]]] =
//      whole.evalWithSchema.map {
//        case Right(SchemaAndValue(_, whole)) => Right(SchemaAndValue(lens.schemaPiece, lens.unsafeGet(whole)))
//        case _                               => Left(self)
//      }
//  }
//
//  final case class LensSet[S, A](whole: Remote[S], piece: Remote[A], lens: RemoteLens[S, A]) extends Remote[S] {
//    val schema: Schema[S] = SchemaOrNothing.fromSchema(lens.schemaWhole)
//
//    def evalWithSchema: ZIO[RemoteContext, Nothing, Either[Remote[S], SchemaAndValue[S]]] =
//      whole.evalWithSchema.flatMap {
//        case Right(SchemaAndValue(_, whole)) =>
//          piece.evalWithSchema.flatMap {
//            case Right(SchemaAndValue(_, piece)) =>
//              val newValue = lens.unsafeSet(piece)(whole)
//              ZIO.right(SchemaAndValue(lens.schemaWhole, newValue))
//            case _ => ZIO.left(self)
//          }
//        case _ => ZIO.left(self)
//      }
//  }
//
//  final case class PrismGet[S, A](whole: Remote[S], prism: RemotePrism[S, A]) extends Remote[Option[A]] {
//    val schema: Schema[Option[A]] = SchemaOrNothing.fromSchema(Schema.option(prism.schemaPiece))
//
//    def evalWithSchema: ZIO[RemoteContext, Nothing, Either[Remote[Option[A]], SchemaAndValue[Option[A]]]] =
//      whole.evalWithSchema.map {
//        case Right(SchemaAndValue(_, whole)) =>
//          Right(SchemaAndValue(Schema.option(prism.schemaPiece), prism.unsafeGet(whole)))
//        case _ => Left(self)
//      }
//  }
//
//  final case class PrismSet[S, A](piece: Remote[A], prism: RemotePrism[S, A]) extends Remote[S] {
//    val schema: Schema[S] = SchemaOrNothing.fromSchema(prism.schemaWhole)
//
//    def evalWithSchema: ZIO[RemoteContext, Nothing, Either[Remote[S], SchemaAndValue[S]]] =
//      piece.evalWithSchema.map {
//        case Right(SchemaAndValue(_, piece)) => Right(SchemaAndValue(prism.schemaWhole, prism.unsafeSet(piece)))
//        case _                               => Left(self)
//      }
//  }
//
//  final case class TraversalGet[S, A](whole: Remote[S], traversal: RemoteTraversal[S, A]) extends Remote[Chunk[A]] {
//    val schema: Schema[Chunk[A]] = SchemaOrNothing.fromSchema(Schema.chunk(traversal.schemaPiece))
//
//    def evalWithSchema: ZIO[RemoteContext, Nothing, Either[Remote[Chunk[A]], SchemaAndValue[Chunk[A]]]] =
//      whole.evalWithSchema.map {
//        case Right(SchemaAndValue(_, whole)) =>
//          Right(SchemaAndValue(Schema.chunk(traversal.schemaPiece), traversal.unsafeGet(whole)))
//        case _ => Left(self)
//      }
//  }
//
//  final case class TraversalSet[S, A](whole: Remote[S], piece: Remote[Chunk[A]], traversal: RemoteTraversal[S, A])
//      extends Remote[S] {
//    val schema: Schema[S] = SchemaOrNothing.fromSchema(traversal.schemaWhole)
//
//    def evalWithSchema: ZIO[RemoteContext, Nothing, Either[Remote[S], SchemaAndValue[S]]] =
//      whole.evalWithSchema.flatMap {
//        case Right(SchemaAndValue(_, whole)) =>
//          piece.evalWithSchema.flatMap {
//            case Right(SchemaAndValue(_, piece)) =>
//              val newValue = traversal.unsafeSet(whole)(piece)
//              ZIO.right(SchemaAndValue(traversal.schemaWhole, newValue))
//            case _ => ZIO.left(self)
//          }
//        case _ => ZIO.left(self)
//      }
//  }

  implicit def apply[A: Schema](value: A): Remote[A] =
    // TODO: do this on type level instead
    value match {
      case dynamicValue: DynamicValue =>
        Literal(dynamicValue, Schema[A])
      case flow: ZFlow[_, _, _] =>
        Flow(flow).asInstanceOf[Remote[A]]
      case remote: Remote[Any] =>
        Nested(remote).asInstanceOf[Remote[A]]
      case _ =>
        Literal(DynamicValue.fromSchemaAndValue(Schema[A], value), Schema[A])
    }

  def sequenceEither[A, B](
    either: Either[Remote[A], Remote[B]]
  )(implicit aSchema: Schema[A], bSchema: Schema[B]): Remote[Either[A, B]] =
    Either0(either match {
      case Left(l)  => Left((l, bSchema))
      case Right(r) => Right((aSchema, r))
    })

  def ofEpochSecond(second: Remote[Long]): Remote[Instant] = Remote.InstantFromLong(second)

  def ofEpochSecond(second: Remote[Long], nanos: Remote[Long]): Remote[Instant] = Remote.InstantFromLongs(second, nanos)

  def ofEpochMilli(milliSecond: Remote[Long]): Remote[Instant] = Remote.InstantFromMilli(milliSecond)

  def ofSeconds(seconds: Remote[Long]): Remote[Duration] = Remote.DurationFromLong(seconds)

  def ofSeconds(seconds: Remote[Long], nanos: Remote[Long]): Remote[Duration] = Remote.DurationFromLongs(seconds, nanos)

  def ofMinutes(minutes: Remote[Long]): Remote[Duration] = Remote.ofSeconds(minutes * Remote(60L))

  def ofHours(hours: Remote[Long]): Remote[Duration] = Remote.ofMinutes(hours * Remote(60L))

  def ofDays(days: Remote[Long]): Remote[Duration] = Remote.ofHours(days * Remote(24L))

  def ofMillis(milliseconds: Remote[Long]): Remote[Duration] =
    Remote.DurationFromAmount(milliseconds, Remote(ChronoUnit.MILLIS))

  def ofNanos(nanoseconds: Remote[Long]): Remote[Duration] =
    Remote.DurationFromAmount(nanoseconds, Remote(ChronoUnit.NANOS))

  implicit def tuple2[A, B](t: (Remote[A], Remote[B])): Remote[(A, B)] =
    Tuple2(t._1, t._2)

  implicit def tuple3[A, B, C](t: (Remote[A], Remote[B], Remote[C])): Remote[(A, B, C)] =
    Tuple3(t._1, t._2, t._3)

  implicit def tuple4[A, B, C, D](t: (Remote[A], Remote[B], Remote[C], Remote[D])): Remote[(A, B, C, D)] =
    Tuple4(t._1, t._2, t._3, t._4)

  def suspend[A: Schema](remote: Remote[A]): Remote[A] = Lazy(() => remote)

  implicit def toFlow[A](remote: Remote[A]): ZFlow[Any, Nothing, A] = remote.toFlow

  implicit def capturedRemoteToRemote[A: Schema, B](f: Remote[A] => Remote[B]): RemoteFunction[A, B] =
    RemoteFunction((a: Remote[A]) => f(a))

//  implicit def capturedRemoteToFlow[A: Schema, R, E, B](f: Remote[A] => ZFlow[R, E, B]): RemoteFunction[A, ZFlow[R, E, B]] =
//    RemoteFunction((a: Remote[A]) => Remote(f(a)))

  val unit: Remote[Unit] = Remote.Ignore()

  private def createSchema[A]: Schema[Remote[A]] = Schema.EnumN(
    CaseSet
      .Cons(Literal.schemaCase[A], CaseSet.Empty[Remote[A]]())
      .:+:(Flow.schemaCase[A])
      .:+:(Nested.schemaCase[A])
      .:+:(Ignore.schemaCase[A])
      .:+:(Variable.schemaCase[A])
      .:+:(AddNumeric.schemaCase[A])
      .:+:(EvaluatedRemoteFunction.schemaCase[Any, A])
      .:+:(RemoteApply.schemaCase[Any, A])
      .:+:(DivNumeric.schemaCase[A])
      .:+:(MulNumeric.schemaCase[A])
      .:+:(PowNumeric.schemaCase[A])
      .:+:(NegationNumeric.schemaCase[A])
      .:+:(RootNumeric.schemaCase[A])
      .:+:(LogNumeric.schemaCase[A])
      .:+:(ModNumeric.schemaCase[A])
      .:+:(AbsoluteNumeric.schemaCase[A])
      .:+:(MinNumeric.schemaCase[A])
      .:+:(MaxNumeric.schemaCase[A])
      .:+:(FloorNumeric.schemaCase[A])
      .:+:(CeilNumeric.schemaCase[A])
      .:+:(RoundNumeric.schemaCase[A])
      .:+:(SinFractional.schemaCase[A])
      .:+:(SinInverseFractional.schemaCase[A])
      .:+:(TanInverseFractional.schemaCase[A])
      .:+:(Either0.schemaCase[A])
      .:+:(FlatMapEither.schemaCase[A])
      .:+:(FoldEither.schemaCase[Any, Any, A])
      .:+:(SwapEither.schemaCase[A])
      .:+:(Try.schemaCase[A])
      .:+:(Tuple2.schemaCase[A])
      .:+:(Tuple3.schemaCase[A])
      .:+:(Tuple4.schemaCase[A])
      .:+:(First.schemaCase[A])
      .:+:(Second.schemaCase[A])
      .:+:(FirstOf3.schemaCase[A])
      .:+:(SecondOf3.schemaCase[A])
      .:+:(ThirdOf3.schemaCase[A])
      .:+:(FirstOf4.schemaCase[A])
      .:+:(SecondOf4.schemaCase[A])
      .:+:(ThirdOf4.schemaCase[A])
      .:+:(FourthOf4.schemaCase[A])
      .:+:(Branch.schemaCase[A])
      .:+:(Length.schemaCase[A])
      .:+:(LessThanEqual.schemaCase[A])
      .:+:(Equal.schemaCase[A])
      .:+:(Not.schemaCase[A])
      .:+:(And.schemaCase[A])
      .:+:(Fold.schemaCase[A])
      .:+:(Cons.schemaCase[A])
      .:+:(UnCons.schemaCase[A])
      .:+:(InstantFromLong.schemaCase[A])
      .:+:(InstantFromLongs.schemaCase[A])
      .:+:(InstantFromMilli.schemaCase[A])
      .:+:(InstantFromString.schemaCase[A])
      .:+:(InstantToTuple.schemaCase[A])
      .:+:(InstantPlusDuration.schemaCase[A])
      .:+:(InstantMinusDuration.schemaCase[A])
      .:+:(InstantTruncate.schemaCase[A])
      .:+:(DurationFromString.schemaCase[A])
      .:+:(DurationBetweenInstants.schemaCase[A])
      .:+:(DurationFromBigDecimal.schemaCase[A])
      .:+:(DurationFromLong.schemaCase[A])
      .:+:(DurationFromLongs.schemaCase[A])
      .:+:(DurationFromAmount.schemaCase[A])
      .:+:(DurationToLongs.schemaCase[A])
      .:+:(DurationToLong.schemaCase[A])
      .:+:(DurationPlusDuration.schemaCase[A])
      .:+:(DurationMinusDuration.schemaCase[A])
      .:+:(Iterate.schemaCase[A])
      .:+:(Lazy.schemaCase[A])
      .:+:(Some0.schemaCase[A])
      .:+:(FoldOption.schemaCase[A])
      .:+:(ZipOption.schemaCase[A])
      .:+:(OptionContains.schemaCase[A])
  )

  implicit val schemaAny: Schema[Remote[Any]] = createSchema[Any]
  def schema[A]: Schema[Remote[A]]            = schemaAny.asInstanceOf[Schema[Remote[A]]]
}<|MERGE_RESOLUTION|>--- conflicted
+++ resolved
@@ -767,13 +767,8 @@
           FlowSchemaAst.schema
         )
         .transform(
-<<<<<<< HEAD
-          { case (v, ast) => (v, SchemaOrNothing.fromSchema(ast.toSchema[B])) },
-          { case (v, s) => (v, FlowSchemaAst.fromSchema(s.schema)) }
-=======
-          { case (v, ast) => (v, ast.toSchema.asInstanceOf[Schema[B]]) },
-          { case (v, s) => (v, s.ast) }
->>>>>>> f13507c0
+          { case (v, ast) => (v, ast.toSchema[B]) },
+          { case (v, s) => (v, FlowSchemaAst.fromSchema(s)) }
         )
 
     private def rightSchema[A, B]: Schema[(Schema[A], Remote[B])] =
@@ -783,13 +778,8 @@
           Schema.defer(Remote.schema[B])
         )
         .transform(
-<<<<<<< HEAD
-          { case (ast, v) => (SchemaOrNothing.fromSchema(ast.toSchema[A]), v) },
-          { case (s, v) => (FlowSchemaAst.fromSchema(s.schema), v) }
-=======
-          { case (ast, v) => (ast.toSchema.asInstanceOf[Schema[A]], v) },
-          { case (s, v) => (s.ast, v) }
->>>>>>> f13507c0
+          { case (ast, v) => (ast.toSchema[A], v) },
+          { case (s, v) => (FlowSchemaAst.fromSchema(s), v) }
         )
 
     private def eitherSchema[A, B]: Schema[Either[(Remote[A], Schema[B]), (Schema[A], Remote[B])]] =
@@ -847,24 +837,14 @@
           FlatMapEither(
             either,
             ef,
-<<<<<<< HEAD
-            SchemaOrNothing.fromSchema(aAst.toSchema[A]),
-            SchemaOrNothing.fromSchema(cAst.toSchema[C])
-=======
-            aAst.toSchema.asInstanceOf[Schema[A]],
-            cAst.toSchema.asInstanceOf[Schema[C]]
->>>>>>> f13507c0
+            aAst.toSchema[A],
+            cAst.toSchema[C]
           )
         },
         _.either,
         _.f,
-<<<<<<< HEAD
-        r => FlowSchemaAst.fromSchema(r.aSchema.schema),
-        r => FlowSchemaAst.fromSchema(r.cSchema.schema)
-=======
-        _.aSchema.ast,
-        _.cSchema.ast
->>>>>>> f13507c0
+        r => FlowSchemaAst.fromSchema(r.aSchema),
+        r => FlowSchemaAst.fromSchema(r.cSchema)
       )
 
     def schemaCase[A]: Schema.Case[FlatMapEither[Any, Any, Any], Remote[A]] =
@@ -1007,13 +987,8 @@
           FlowSchemaAst.schema
         )
         .transform(
-<<<<<<< HEAD
-          { case (v, ast) => (v, SchemaOrNothing.fromSchema(ast.toSchema[A])) },
-          { case (v, s) => (v, FlowSchemaAst.fromSchema(s.schema)) }
-=======
-          { case (v, ast) => (v, ast.toSchema.asInstanceOf[Schema[A]]) },
-          { case (v, s) => (v, s.ast) }
->>>>>>> f13507c0
+          { case (v, ast) => (v, ast.toSchema[A]) },
+          { case (v, s) => (v, FlowSchemaAst.fromSchema(s)) }
         )
 
     private def eitherSchema[A]: Schema[Either[(Remote[Throwable], Schema[A]), Remote[A]]] =
