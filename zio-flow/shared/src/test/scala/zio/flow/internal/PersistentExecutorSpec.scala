--- conflicted
+++ resolved
@@ -5,14 +5,8 @@
 import zio.flow.mock.MockedOperation
 import zio.flow.utils.ZFlowAssertionSyntax.InMemoryZFlowAssertion
 import zio.schema.{DeriveSchema, Schema}
-<<<<<<< HEAD
-import zio.stream.ZNothing
-import zio.test.Assertion._
-import zio.test.{TestAspect, TestClock, TestResult, assert, assertTrue}
-=======
-import zio.test.Assertion.{dies, equalTo, hasMessage}
-import zio.test.{Live, TestAspect, TestClock, TestResult, assert, assertTrue, live}
->>>>>>> 061abdd9
+import zio.test.Assertion.{dies, equalTo, fails, hasMessage, isNone}
+import zio.test.{Live, TestAspect, TestClock, TestResult, assert, assertTrue}
 
 import java.net.URI
 import java.time.Instant
@@ -645,13 +639,8 @@
                  }
         fiber <-
           flow
-<<<<<<< HEAD
             .evaluateTestPersistent(label, mock)
-            .withRuntimeConfig(rc @@ RuntimeConfigAspect.addLogger(logger))
-=======
-            .evaluateTestPersistent(label)
             .provideSomeLayer[DurableLog with KeyValueStore](Runtime.addLogger(logger))
->>>>>>> 061abdd9
             .exit
             .fork
         flowResult <- periodicAdjustClock match {
@@ -762,7 +751,7 @@
       _ <- ZIO.logDebug(s"Waiting for $description")
       liveClockLayer = ZLayer.scoped {
                          for {
-                           clock <- live(ZIO.clock)
+                           clock <- Live.live(ZIO.clock)
                            _     <- ZEnv.services.locallyScopedWith(_.add(clock))
                          } yield ()
                        }
