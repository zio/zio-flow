--- conflicted
+++ resolved
@@ -11,12 +11,10 @@
 import zio.flow.{Activity, ActivityError, Operation, OperationExecutor}
 import zio.schema.DeriveSchema.gen
 import zio.schema.Schema
-<<<<<<< HEAD
 import zio.stream.ZStream
 import zio.{ Chunk, Has, IO, Ref, ZIO, console }
-=======
 import zio.{Has, Ref, ZIO, console}
->>>>>>> 9c8fc938
+
 
 object ZFlowAssertionSyntax {
 
