/*
 * Copyright 2021-2022 John A. De Goes and the ZIO Contributors
 *
 * Licensed under the Apache License, Version 2.0 (the "License");
 * you may not use this file except in compliance with the License.
 * You may obtain a copy of the License at
 *
 *     http://www.apache.org/licenses/LICENSE-2.0
 *
 * Unless required by applicable law or agreed to in writing, software
 * distributed under the License is distributed on an "AS IS" BASIS,
 * WITHOUT WARRANTIES OR CONDITIONS OF ANY KIND, either express or implied.
 * See the License for the specific language governing permissions and
 * limitations under the License.
 */

package zio.flow.utils

import zio._
import zio.flow.internal.{DurableLog, KeyValueStore, PersistentExecutor, ZFlowExecutor}
import zio.flow.mock.{MockedOperation, MockedOperationExecutor}
import zio.flow.serialization.{Deserializer, Serializer}

object MockExecutors {
<<<<<<< HEAD
//
//  val mockInMemoryTestClock: ZIO[Clock with Console, Nothing, InMemory[String, Clock with Console]] = ZIO
//    .environment[Clock with Console]
//    .flatMap(testClock =>
//      Ref
//        .make[Map[String, Ref[InMemory.State]]](Map.empty)
//        .map(ref =>
//          InMemory[String, Clock with Console](
//            testClock,
//            ExecutionEnvironment(Serializer.protobuf, Deserializer.protobuf),
//            mockOpExec,
//            ref
//          )
//        )
//    )
//
//  val mockInMemoryLiveClock: ZIO[Any, Nothing, InMemory[String, Clock with Console]] =
//    Ref
//      .make[Map[String, Ref[InMemory.State]]](Map.empty)
//      .map(ref =>
//        InMemory(
//          ZEnvironment(Clock.ClockLive) ++ ZEnvironment(Console.ConsoleLive),
//          ExecutionEnvironment(Serializer.protobuf, Deserializer.protobuf),
//          mockOpExec,
//          ref
//        )
//      )

  val mockPersistentTestClock: ZIO[Scope with DurableLog with KeyValueStore, Nothing, ZFlowExecutor] = {
    PersistentExecutor
      .make(
        mockOpExec,
        Serializer.json,
        Deserializer.json
      )
      .build
      .map(_.get[ZFlowExecutor])

  }

=======
  def persistent(
    mockedOperations: MockedOperation = MockedOperation.Empty
  ): ZIO[Scope with DurableLog with KeyValueStore, Nothing, ZFlowExecutor] =
    MockedOperationExecutor.make(mockedOperations).flatMap { operationExecutor =>
      PersistentExecutor
        .make(
          operationExecutor,
          Serializer.json,
          Deserializer.json
        )
        .build
        .map(_.get[ZFlowExecutor])
    }
>>>>>>> a777c770
}<|MERGE_RESOLUTION|>--- conflicted
+++ resolved
@@ -22,48 +22,6 @@
 import zio.flow.serialization.{Deserializer, Serializer}
 
 object MockExecutors {
-<<<<<<< HEAD
-//
-//  val mockInMemoryTestClock: ZIO[Clock with Console, Nothing, InMemory[String, Clock with Console]] = ZIO
-//    .environment[Clock with Console]
-//    .flatMap(testClock =>
-//      Ref
-//        .make[Map[String, Ref[InMemory.State]]](Map.empty)
-//        .map(ref =>
-//          InMemory[String, Clock with Console](
-//            testClock,
-//            ExecutionEnvironment(Serializer.protobuf, Deserializer.protobuf),
-//            mockOpExec,
-//            ref
-//          )
-//        )
-//    )
-//
-//  val mockInMemoryLiveClock: ZIO[Any, Nothing, InMemory[String, Clock with Console]] =
-//    Ref
-//      .make[Map[String, Ref[InMemory.State]]](Map.empty)
-//      .map(ref =>
-//        InMemory(
-//          ZEnvironment(Clock.ClockLive) ++ ZEnvironment(Console.ConsoleLive),
-//          ExecutionEnvironment(Serializer.protobuf, Deserializer.protobuf),
-//          mockOpExec,
-//          ref
-//        )
-//      )
-
-  val mockPersistentTestClock: ZIO[Scope with DurableLog with KeyValueStore, Nothing, ZFlowExecutor] = {
-    PersistentExecutor
-      .make(
-        mockOpExec,
-        Serializer.json,
-        Deserializer.json
-      )
-      .build
-      .map(_.get[ZFlowExecutor])
-
-  }
-
-=======
   def persistent(
     mockedOperations: MockedOperation = MockedOperation.Empty
   ): ZIO[Scope with DurableLog with KeyValueStore, Nothing, ZFlowExecutor] =
@@ -77,5 +35,4 @@
         .build
         .map(_.get[ZFlowExecutor])
     }
->>>>>>> a777c770
 }