--- conflicted
+++ resolved
@@ -43,9 +43,7 @@
               tuple4._4 <-> 10.5
             )
           )
-<<<<<<< HEAD
-          .map(BoolAlgebra.all(_))
-          .map(_.get)
+          .map(TestResult.all(_: _*))
       },
       test("Tuple5") {
         val tuple5 = Remote((1, "A", true, 10.5, "X"))
@@ -59,28 +57,8 @@
               tuple5._5 <-> "X"
             )
           )
-          .map(BoolAlgebra.all(_))
-          .map(_.get)
+          .map(TestResult.all(_: _*))
       }
     ).provide(ZLayer(RemoteContext.inMemory))
-=======
-          .map(TestResult.all(_: _*))
-      }
-//      test("Tuple5") {
-//        val tuple5 = Remote((1, "A", true, 10.5, "X"))
-//        ZIO
-//          .collectAll(
-//            List(
-//              tuple5._1 <-> 1,
-//              tuple5._2 <-> "A",
-//              tuple5._3 <-> true,
-//              tuple5._4 <-> 10.5,
-//              tuple5._5 <-> "X"
-//            )
-//          )
-//          .map(TestResult.all(_ : _*))//
-//      }
-    ).provide(RemoteContext.inMemory)
->>>>>>> 061abdd9
 
 }