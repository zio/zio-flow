--- conflicted
+++ resolved
@@ -730,18 +730,13 @@
 
   lazy val genZFlowInput: Gen[Random with Sized, ZFlow.Input[Any]] =
     for {
-<<<<<<< HEAD
       input <- Gen.oneOf(
                  genPrimitiveSchemaAndValue.map(schemaAndValue =>
-                   ZFlow.Input()(SchemaOrNothing.fromSchema(schemaAndValue.schema))
+                   ZFlow.Input()(schemaAndValue.schema)
                  ),
-                 Gen.const(ZFlow.Input()(SchemaOrNothing.fromSchema(ZFlow.schemaAny))),
-                 Gen.const(ZFlow.Input()(SchemaOrNothing.fromSchema(Remote.schemaAny)))
+                 Gen.const(ZFlow.Input()(ZFlow.schemaAny)),
+                 Gen.const(ZFlow.Input()(Remote.schemaAny))
                )
-=======
-      schemaAndValue <- genPrimitiveSchemaAndValue
-      input           = ZFlow.Input()(schemaAndValue.schema)
->>>>>>> f13507c0
     } yield input.asInstanceOf[ZFlow.Input[Any]]
 
   lazy val genZFlowEnsuring: Gen[Random with Sized, ZFlow.Ensuring[Any, Any, Any]] =
