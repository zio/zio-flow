--- conflicted
+++ resolved
@@ -4,24 +4,16 @@
 
 import zio.flow
 import zio.flow.ZFlowMethodSpec.setBoolVarAfterSleep
-<<<<<<< HEAD
 import zio.flow.utils.ZFlowAssertionSyntax.InMemoryZFlowAssertion
-import zio.schema.{ DeriveSchema, Schema }
-=======
-import zio.flow.remote.{Remote, RemoteVariable}
-import zio.flow.utils.ZFlowAssertionSyntax.InMemoryZFlowAssertion
-import zio.flow.zFlow.ZFlow
 import zio.schema.{DeriveSchema, Schema}
->>>>>>> 9c8fc938
 import zio.test.Assertion.equalTo
 import zio.test._
 
 object GoodcoverUseCase extends DefaultRunnableSpec {
 
   case class Policy(id: String)
-  implicit val policySchema: Schema[Policy]                = DeriveSchema.gen[Policy]
-  implicit val emailRequestSchema: Schema[EmailRequest]    = DeriveSchema.gen[EmailRequest]
-  implicit val acitivityErrorSchema: Schema[ActivityError] = Schema.fail("Activity error schema")
+  implicit val policySchema: Schema[Policy]             = DeriveSchema.gen[Policy]
+  implicit val emailRequestSchema: Schema[EmailRequest] = DeriveSchema.gen[EmailRequest]
 
   val emailRequest: Remote[EmailRequest] = Remote(
     EmailRequest(List("evaluatorEmail@gmail.com"), None, List.empty, List.empty, "")
