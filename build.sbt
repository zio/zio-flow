import BuildHelper._

inThisBuild(
  List(
    organization := "dev.zio",
    homepage     := Some(url("https://zio.dev/zio-flow/")),
    licenses     := List("Apache-2.0" -> url("http://www.apache.org/licenses/LICENSE-2.0")),
    developers := List(
      Developer(
        "jdegoes",
        "John De Goes",
        "john@degoes.net",
        url("http://degoes.net")
      )
    ),
    resolvers +=
      "Sonatype OSS Snapshots 01" at "https://s01.oss.sonatype.org/content/repositories/snapshots",
    pgpPassphrase := sys.env.get("PGP_PASSWORD").map(_.toArray),
    pgpPublicRing := file("/tmp/public.asc"),
    pgpSecretRing := file("/tmp/secret.asc"),
    resolvers +=
      "Sonatype OSS Snapshots" at "https://oss.sonatype.org/content/repositories/snapshots"
  )
)

addCommandAlias("fmt", "all scalafmtSbt scalafmtAll")
addCommandAlias("fmtCheck", "all scalafmtSbtCheck scalafmtCheckAll")

lazy val commonTestDependencies =
  Seq(
    "dev.zio" %% "zio-test"     % Version.zio,
    "dev.zio" %% "zio-test-sbt" % Version.zio
  )

lazy val zioTest = new TestFramework("zio.test.sbt.ZTestFramework")

lazy val root = project
  .in(file("."))
  .settings(
    publish / skip := true
  )
  .aggregate(
    docs,
    examples,
    zioFlowJVM,
    zioFlowJS,
    zioFlowTestJVM,
    zioFlowTestJS,
    zioFlowRuntime,
    zioFlowRuntimeTest,
    zioFlowServer,
    // database backends
    rocksdb,
    cassandra,
    dynamodb,
    // activity libraries
    twilioJVM,
    twilioJS,
    sendgridJVM,
    sendgridJS
  )

lazy val zioFlow = crossProject(JSPlatform, JVMPlatform)
  .in(file("zio-flow"))
  .settings(stdSettings("zio-flow"))
  .settings(dottySettings)
  .settings(crossProjectSettings)
  .settings(buildInfoSettings("zio.flow"))
  .settings(
    libraryDependencies ++= Seq(
      "dev.zio" %% "zio"                   % Version.zio,
      "dev.zio" %% "zio-schema"            % Version.zioSchema,
      "dev.zio" %% "zio-schema-derivation" % Version.zioSchema,
      "dev.zio" %% "zio-schema-optics"     % Version.zioSchema,
      "dev.zio" %% "zio-schema-json"       % Version.zioSchema,
      "dev.zio" %% "zio-schema-protobuf"   % Version.zioSchema,
      "io.d11"  %% "zhttp"                 % Version.zioHttp // TODO: remove
    ) ++
      commonTestDependencies.map(_ % Test)
  )
  .settings(fork := false)
  .settings(testFrameworks += zioTest)
  .enablePlugins(RemoteTupleGenerator)

lazy val zioFlowJS = zioFlow.js
  .settings(scalaJSUseMainModuleInitializer := true)
lazy val zioFlowJVM = zioFlow.jvm

lazy val zioFlowRuntime = project
  .in(file("zio-flow-runtime"))
  .dependsOn(
    zioFlowJVM % "compile->compile;test->test",
    zioFlowTestJVM
  )
  .settings(stdSettings("zio-flow-runtime"))
  .settings(
    libraryDependencies ++= Seq(
      "io.d11" %% "zhttp" % Version.zioHttp
    ) ++ commonTestDependencies.map(_ % Test)
  )
  .settings(fork := false)
  .settings(testFrameworks += zioTest)

lazy val zioFlowServer = project
  .in(file("zio-flow-server"))
<<<<<<< HEAD
  .dependsOn(zioFlowJVM)
  .settings(dottySettings)
=======
  .dependsOn(
    zioFlowRuntime % " compile->compile;test->test",
    rocksdb,
    dynamodb,
    cassandra
  )
>>>>>>> 2ed0016f
  .settings(stdSettings("zio-flow-server"))
  .settings(
    libraryDependencies ++= Seq(
      "io.d11"      %% "zhttp"                    % Version.zioHttp,
      "dev.zio"     %% "zio-metrics-connectors"   % Version.zioMetricsConnectors,
      "com.typesafe" % "config"                   % Version.config,
      "dev.zio"     %% "zio-config"               % Version.zioConfig,
      "dev.zio"     %% "zio-config-typesafe"      % Version.zioConfig,
      "dev.zio"     %% "zio-logging"              % Version.zioLogging,
      "dev.zio"     %% "zio-logging-slf4j-bridge" % Version.zioLogging
    ) ++ commonTestDependencies.map(_ % Test),
    fork := true
  )
  .settings(fork := false)
  .settings(testFrameworks += zioTest)

lazy val zioFlowTest = crossProject(JSPlatform, JVMPlatform)
  .in(file("zio-flow-test"))
  .settings(stdSettings("zio-flow-test"))
  .settings(dottySettings)
  .settings(crossProjectSettings)
  .settings(
    libraryDependencies ++= Seq(
      "dev.zio" %% "zio-test" % Version.zio
    )
  )
  .dependsOn(zioFlow)

lazy val zioFlowTestJS  = zioFlowTest.js
lazy val zioFlowTestJVM = zioFlowTest.jvm

lazy val zioFlowRuntimeTest = project
  .in(file("zio-flow-runtime-test"))
  .settings(stdSettings("zio-flow-runtime-test"))
  .settings(
    libraryDependencies ++= Seq(
      "dev.zio" %% "zio-test" % Version.zio
    ) ++ commonTestDependencies.map(_ % Test)
  )
  .settings(testFrameworks += zioTest)
  .dependsOn(zioFlowRuntime)

// Database backends

lazy val rocksdb = project
  .in(file("backends/zio-flow-rocksdb"))
  .dependsOn(
    zioFlowJVM,
    zioFlowRuntime,
    zioFlowRuntimeTest % "it->compile"
  )
  .configs(IntegrationTest)
  .settings(
    stdSettings("zio-flow-rocksdb"),
    dottySettings,
    Defaults.itSettings,
    libraryDependencies ++= Seq(
      "dev.zio" %% "zio-rocksdb" % Version.zioRocksDb
    ) ++ (
      commonTestDependencies ++
        Seq(
          "org.rocksdb" % "rocksdbjni" % Version.rocksDbJni,
          "dev.zio"    %% "zio-nio"    % Version.zioNio
        ),
    ).map(_ % IntegrationTest),
    testFrameworks += zioTest
  )

lazy val cassandra = project
  .in(file("backends/zio-flow-cassandra"))
  .dependsOn(
    zioFlowJVM,
    zioFlowRuntime,
    zioFlowRuntimeTest % "it->compile"
  )
  .configs(IntegrationTest)
  .settings(
    stdSettings("zio-flow-cassandra"),
    dottySettings,
    Defaults.itSettings,
    libraryDependencies ++= Seq(
      "com.scylladb"  % "java-driver-core-shaded"   % Version.cassandraJavaDriver,
      ("com.scylladb" % "java-driver-query-builder" % Version.cassandraJavaDriver)
        .exclude("com.scylladb", "java-driver-core")
    ) ++ (
      commonTestDependencies ++
        Seq(
          "com.dimafeng" %% "testcontainers-scala-cassandra" % Version.testContainers,
          "dev.zio"      %% "zio-logging-slf4j-bridge"       % Version.zioLogging
        )
    ).map(_ % IntegrationTest),
    testFrameworks += zioTest
  )

lazy val dynamodb = project
  .in(file("backends/zio-flow-dynamodb"))
  .dependsOn(
    zioFlowJVM,
    zioFlowRuntime,
    zioFlowRuntimeTest % "it->compile"
  )
  .configs(IntegrationTest)
  .settings(
    stdSettings("zio-flow-dynamodb"),
    Defaults.itSettings,
    dottySettings,
    libraryDependencies ++= Seq(
      "dev.zio" %% "zio-aws-dynamodb" % Version.zioAws,
      "dev.zio" %% "zio-aws-netty"    % Version.zioAws
    ) ++ (
      commonTestDependencies ++
        Seq(
          "com.amazonaws" % "aws-java-sdk-core"                  % Version.awsSdkV1,
          "com.dimafeng" %% "testcontainers-scala-localstack-v2" % Version.testContainers,
          "dev.zio"      %% "zio-logging-slf4j-bridge"           % Version.zioLogging
        )
    ).map(_ % IntegrationTest),
    testFrameworks += zioTest
  )

// Activity libraries
lazy val twilio = crossProject(JSPlatform, JVMPlatform)
  .in(file("activities/zio-flow-twilio"))
  .dependsOn(zioFlow, zioFlowTest % "test->compile")
  .settings(
    stdSettings("zio-flow-twilio"),
    dottySettings,
    testFrameworks += zioTest,
    libraryDependencies ++= Seq(
      "dev.zio"       %% "zio-schema-derivation" % Version.zioSchema,
      "org.scala-lang" % "scala-reflect"         % scalaVersion.value % "provided"
    ) ++ commonTestDependencies.map(_ % Test)
  )

lazy val twilioJS  = twilio.js
lazy val twilioJVM = twilio.jvm

lazy val sendgrid = crossProject(JSPlatform, JVMPlatform)
  .in(file("activities/zio-flow-sendgrid"))
  .dependsOn(zioFlow, zioFlowTest % "test->compile")
  .settings(
    stdSettings("zio-flow-sendgrid"),
    dottySettings,
    testFrameworks += zioTest,
    libraryDependencies ++= Seq(
      "dev.zio"       %% "zio-schema-derivation" % Version.zioSchema,
      "org.scala-lang" % "scala-reflect"         % scalaVersion.value % "provided"
    ) ++ commonTestDependencies.map(_ % Test)
  )

lazy val sendgridJS  = sendgrid.js
lazy val sendgridJVM = sendgrid.jvm

// Docs

lazy val docs = project
  .in(file("zio-flow-docs"))
  .settings(
    publish / skip := true,
    moduleName     := "zio-flow-docs",
    scalacOptions -= "-Yno-imports",
    scalacOptions -= "-Xfatal-warnings",
    scalacOptions += "-Xlog-implicits",
    libraryDependencies ++= Seq("dev.zio" %% "zio" % Version.zio)
  )
  .dependsOn(zioFlowJVM)
  .enablePlugins(WebsitePlugin)

lazy val examples = project
  .in(file("zio-flow-examples"))
  .settings(stdSettings("zio-flow-examples"))
  .settings(buildInfoSettings("zio.flow"))
  .settings((publish / skip) := true)
  .dependsOn(zioFlowJVM, zioFlowRuntime, twilioJVM, sendgridJVM)<|MERGE_RESOLUTION|>--- conflicted
+++ resolved
@@ -93,6 +93,7 @@
     zioFlowTestJVM
   )
   .settings(stdSettings("zio-flow-runtime"))
+  .settings(dottySettings)
   .settings(
     libraryDependencies ++= Seq(
       "io.d11" %% "zhttp" % Version.zioHttp
@@ -103,17 +104,12 @@
 
 lazy val zioFlowServer = project
   .in(file("zio-flow-server"))
-<<<<<<< HEAD
-  .dependsOn(zioFlowJVM)
-  .settings(dottySettings)
-=======
   .dependsOn(
     zioFlowRuntime % " compile->compile;test->test",
     rocksdb,
     dynamodb,
     cassandra
   )
->>>>>>> 2ed0016f
   .settings(stdSettings("zio-flow-server"))
   .settings(
     libraryDependencies ++= Seq(
@@ -133,8 +129,8 @@
 lazy val zioFlowTest = crossProject(JSPlatform, JVMPlatform)
   .in(file("zio-flow-test"))
   .settings(stdSettings("zio-flow-test"))
-  .settings(dottySettings)
   .settings(crossProjectSettings)
+  .settings(dottySettings)
   .settings(
     libraryDependencies ++= Seq(
       "dev.zio" %% "zio-test" % Version.zio
@@ -148,6 +144,7 @@
 lazy val zioFlowRuntimeTest = project
   .in(file("zio-flow-runtime-test"))
   .settings(stdSettings("zio-flow-runtime-test"))
+  .settings(dottySettings)
   .settings(
     libraryDependencies ++= Seq(
       "dev.zio" %% "zio-test" % Version.zio
@@ -218,8 +215,8 @@
   .configs(IntegrationTest)
   .settings(
     stdSettings("zio-flow-dynamodb"),
+    dottySettings,
     Defaults.itSettings,
-    dottySettings,
     libraryDependencies ++= Seq(
       "dev.zio" %% "zio-aws-dynamodb" % Version.zioAws,
       "dev.zio" %% "zio-aws-netty"    % Version.zioAws
