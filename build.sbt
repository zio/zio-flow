import BuildHelper._

inThisBuild(
  List(
    organization := "dev.zio",
    homepage     := Some(url("https://zio.github.io/zio-flow/")),
    licenses     := List("Apache-2.0" -> url("http://www.apache.org/licenses/LICENSE-2.0")),
    developers := List(
      Developer(
        "jdegoes",
        "John De Goes",
        "john@degoes.net",
        url("http://degoes.net")
      )
    ),
    pgpPassphrase := sys.env.get("PGP_PASSWORD").map(_.toArray),
    pgpPublicRing := file("/tmp/public.asc"),
    pgpSecretRing := file("/tmp/secret.asc")
  )
)

addCommandAlias("fmt", "all scalafmtSbt scalafmtAll")
addCommandAlias("fmtCheck", "all scalafmtSbtCheck scalafmtCheckAll")

val zioVersion        = "1.0.12"
val zioRocksDbVersion = "0.3.0"
val zioSchemaVersion  = "0.1.4"

lazy val root = project
  .in(file("."))
  .settings(
    skip in publish := true,
    unusedCompileDependenciesFilter -= moduleFilter("org.scala-js", "scalajs-library")
  )
  .aggregate(
    docs,
    examplesJVM,
    examplesJS,
    zioFlowJVM,
    zioFlowJS
  )

lazy val zioFlow = crossProject(JSPlatform, JVMPlatform)
  .in(file("zio-flow"))
  .settings(stdSettings("zio-flow"))
  .settings(crossProjectSettings)
  .settings(buildInfoSettings("zio.flow"))
  .settings(
    libraryDependencies ++= Seq(
      "dev.zio" %% "zio"                   % zioVersion,
      "dev.zio" %% "zio-rocksdb"           % zioRocksDbVersion,
      "dev.zio" %% "zio-test"              % zioVersion % "test",
      "dev.zio" %% "zio-test-sbt"          % zioVersion % "test",
      "dev.zio" %% "zio-schema"            % zioSchemaVersion,
      "dev.zio" %% "zio-schema-derivation" % zioSchemaVersion
    )
  )
  .settings(testFrameworks += new TestFramework("zio.test.sbt.ZTestFramework"))

lazy val zioFlowJS = zioFlow.js
  .settings(scalaJSUseMainModuleInitializer := true)

lazy val zioFlowJVM = zioFlow.jvm
  .settings(dottySettings)

lazy val docs = project
  .in(file("zio-flow-docs"))
  .settings(
    skip.in(publish) := true,
    moduleName       := "zio-flow-docs",
    scalacOptions -= "-Yno-imports",
    scalacOptions -= "-Xfatal-warnings",
    scalacOptions += "-Xlog-implicits",
    libraryDependencies ++= Seq(
      "dev.zio" %% "zio" % zioVersion
    ),
<<<<<<< HEAD
    unidocProjectFilter in (ScalaUnidoc, unidoc) := inProjects(zioFlowJVM),
    target in (ScalaUnidoc, unidoc) := (baseDirectory in LocalRootProject).value / "website" / "static" / "api",
=======
    unidocProjectFilter in (ScalaUnidoc, unidoc) := inProjects(root),
    target in (ScalaUnidoc, unidoc)              := (baseDirectory in LocalRootProject).value / "website" / "static" / "api",
>>>>>>> 9c8fc938
    cleanFiles += (target in (ScalaUnidoc, unidoc)).value,
    docusaurusCreateSite     := docusaurusCreateSite.dependsOn(unidoc in Compile).value,
    docusaurusPublishGhpages := docusaurusPublishGhpages.dependsOn(unidoc in Compile).value
  )
  .dependsOn(zioFlowJVM)
  .enablePlugins(MdocPlugin, DocusaurusPlugin, ScalaUnidocPlugin)

lazy val examples = crossProject(JSPlatform, JVMPlatform)
  .in(file("zio-flow-examples"))
  .settings(stdSettings("zio-flow-examples"))
  .settings(crossProjectSettings)
  .settings(buildInfoSettings("zio.flow"))
  .settings(skip.in(publish) := true)
  .dependsOn(zioFlow)

lazy val examplesJS = examples.js
  .settings(dottySettings)

lazy val examplesJVM = examples.jvm
  .settings(dottySettings)<|MERGE_RESOLUTION|>--- conflicted
+++ resolved
@@ -74,13 +74,8 @@
     libraryDependencies ++= Seq(
       "dev.zio" %% "zio" % zioVersion
     ),
-<<<<<<< HEAD
     unidocProjectFilter in (ScalaUnidoc, unidoc) := inProjects(zioFlowJVM),
-    target in (ScalaUnidoc, unidoc) := (baseDirectory in LocalRootProject).value / "website" / "static" / "api",
-=======
-    unidocProjectFilter in (ScalaUnidoc, unidoc) := inProjects(root),
     target in (ScalaUnidoc, unidoc)              := (baseDirectory in LocalRootProject).value / "website" / "static" / "api",
->>>>>>> 9c8fc938
     cleanFiles += (target in (ScalaUnidoc, unidoc)).value,
     docusaurusCreateSite     := docusaurusCreateSite.dependsOn(unidoc in Compile).value,
     docusaurusPublishGhpages := docusaurusPublishGhpages.dependsOn(unidoc in Compile).value
