import BuildHelper._

inThisBuild(
  List(
    organization := "dev.zio",
    homepage     := Some(url("https://zio.github.io/zio-flow/")),
    licenses     := List("Apache-2.0" -> url("http://www.apache.org/licenses/LICENSE-2.0")),
    developers := List(
      Developer(
        "jdegoes",
        "John De Goes",
        "john@degoes.net",
        url("http://degoes.net")
      )
    ),
    pgpPassphrase := sys.env.get("PGP_PASSWORD").map(_.toArray),
    pgpPublicRing := file("/tmp/public.asc"),
    pgpSecretRing := file("/tmp/secret.asc")
  )
)

addCommandAlias("fmt", "all scalafmtSbt scalafmtAll")
addCommandAlias("fmtCheck", "all scalafmtSbtCheck scalafmtCheckAll")

val zioVersion        = "1.0.12"
val zioRocksDbVersion = "0.3.0"
val zioSchemaVersion  = "0.1.4"

lazy val root = project
  .in(file("."))
  .settings(
    skip in publish := true,
    unusedCompileDependenciesFilter -= moduleFilter("org.scala-js", "scalajs-library")
  )
  .aggregate(
    docs,
    examplesJVM,
    examplesJS,
    zioFlowJVM,
    zioFlowJS
  )

lazy val zioFlow = crossProject(JSPlatform, JVMPlatform)
  .in(file("zio-flow"))
  .settings(stdSettings("zio-flow"))
  .settings(crossProjectSettings)
  .settings(buildInfoSettings("zio.flow"))
  .settings(
    libraryDependencies ++= Seq(
      "dev.zio" %% "zio"                   % zioVersion,
      "dev.zio" %% "zio-rocksdb"           % zioRocksDbVersion,
      "dev.zio" %% "zio-test"              % zioVersion % "test",
      "dev.zio" %% "zio-test-sbt"          % zioVersion % "test",
      "dev.zio" %% "zio-schema"            % zioSchemaVersion,
      "dev.zio" %% "zio-schema-derivation" % zioSchemaVersion,
      "dev.zio" %% "zio-schema-optics"     % zioSchemaVersion
    )
  )
  .settings(testFrameworks += new TestFramework("zio.test.sbt.ZTestFramework"))

lazy val zioFlowJS = zioFlow.js
  .settings(scalaJSUseMainModuleInitializer := true)

lazy val zioFlowJVM = zioFlow.jvm
  .settings(dottySettings)

lazy val docs = project
  .in(file("zio-flow-docs"))
  .settings(
    skip.in(publish) := true,
    moduleName       := "zio-flow-docs",
    scalacOptions -= "-Yno-imports",
    scalacOptions -= "-Xfatal-warnings",
    scalacOptions += "-Xlog-implicits",
    libraryDependencies ++= Seq(
      "dev.zio" %% "zio" % zioVersion
    ),
<<<<<<< HEAD
    unidocProjectFilter in (ScalaUnidoc, unidoc) := inProjects(root),
=======
    unidocProjectFilter in (ScalaUnidoc, unidoc) := inProjects(zioFlowJVM),
>>>>>>> dd290a75
    target in (ScalaUnidoc, unidoc)              := (baseDirectory in LocalRootProject).value / "website" / "static" / "api",
    cleanFiles += (target in (ScalaUnidoc, unidoc)).value,
    docusaurusCreateSite     := docusaurusCreateSite.dependsOn(unidoc in Compile).value,
    docusaurusPublishGhpages := docusaurusPublishGhpages.dependsOn(unidoc in Compile).value
  )
  .dependsOn(zioFlowJVM)
  .enablePlugins(MdocPlugin, DocusaurusPlugin, ScalaUnidocPlugin)

lazy val examples = crossProject(JSPlatform, JVMPlatform)
  .in(file("zio-flow-examples"))
  .settings(stdSettings("zio-flow-examples"))
  .settings(crossProjectSettings)
  .settings(buildInfoSettings("zio.flow"))
  .settings(skip.in(publish) := true)
  .dependsOn(zioFlow)

lazy val examplesJS = examples.js
  .settings(dottySettings)

lazy val examplesJVM = examples.jvm
  .settings(dottySettings)<|MERGE_RESOLUTION|>--- conflicted
+++ resolved
@@ -75,11 +75,7 @@
     libraryDependencies ++= Seq(
       "dev.zio" %% "zio" % zioVersion
     ),
-<<<<<<< HEAD
-    unidocProjectFilter in (ScalaUnidoc, unidoc) := inProjects(root),
-=======
     unidocProjectFilter in (ScalaUnidoc, unidoc) := inProjects(zioFlowJVM),
->>>>>>> dd290a75
     target in (ScalaUnidoc, unidoc)              := (baseDirectory in LocalRootProject).value / "website" / "static" / "api",
     cleanFiles += (target in (ScalaUnidoc, unidoc)).value,
     docusaurusCreateSite     := docusaurusCreateSite.dependsOn(unidoc in Compile).value,
