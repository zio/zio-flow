import BuildHelper._

inThisBuild(
  List(
    organization := "dev.zio",
    homepage     := Some(url("https://zio.github.io/zio-flow/")),
    licenses     := List("Apache-2.0" -> url("http://www.apache.org/licenses/LICENSE-2.0")),
    developers := List(
      Developer(
        "jdegoes",
        "John De Goes",
        "john@degoes.net",
        url("http://degoes.net")
      )
    ),
    pgpPassphrase := sys.env.get("PGP_PASSWORD").map(_.toArray),
    pgpPublicRing := file("/tmp/public.asc"),
    pgpSecretRing := file("/tmp/secret.asc")
  )
)

addCommandAlias("fmt", "all scalafmtSbt scalafmtAll")
addCommandAlias("fmtCheck", "all scalafmtSbtCheck scalafmtCheckAll")

lazy val commonTestDependencies =
  Seq(
    "dev.zio" %% "zio-test"     % Version.zio,
    "dev.zio" %% "zio-test-sbt" % Version.zio
  )

lazy val zioTest = new TestFramework("zio.test.sbt.ZTestFramework")

lazy val root = project
  .in(file("."))
  .settings(
    publish / skip := true
  )
  .aggregate(
    rocksdb,
    cassandra,
    dynamodb,
    docs,
    examplesJVM,
    examplesJS,
    zioFlowJVM,
    zioFlowJS
  )

lazy val zioFlow = crossProject(JSPlatform, JVMPlatform)
  .in(file("zio-flow"))
  .settings(stdSettings("zio-flow"))
  .settings(crossProjectSettings)
  .settings(buildInfoSettings("zio.flow"))
  .settings(
    libraryDependencies ++= Seq(
      "dev.zio" %% "zio"                   % Version.zio,
      "dev.zio" %% "zio-schema"            % Version.zioSchema,
      "dev.zio" %% "zio-schema-derivation" % Version.zioSchema,
      "dev.zio" %% "zio-schema-optics"     % Version.zioSchema,
      "dev.zio" %% "zio-schema-json"       % Version.zioSchema,
      "dev.zio" %% "zio-schema-protobuf"   % Version.zioSchema
    ) ++
      commonTestDependencies.map(_ % Test)
  )
  .settings(fork := true)
  .settings(testFrameworks += zioTest)
  .enablePlugins(RemoteTupleGenerator)

<<<<<<< HEAD
//lazy val zioFlowJS = zioFlow.js
//  .settings(scalaJSUseMainModuleInitializer := true)
=======
lazy val zioFlowJS = zioFlow.js
  .settings(scalaJSUseMainModuleInitializer := true)
  .settings(fork := false)
>>>>>>> 061abdd9

lazy val zioFlowJVM = zioFlow.jvm

lazy val rocksdb = project
  .in(file("rocksdb"))
  .dependsOn(zioFlowJVM)
  .configs(IntegrationTest)
  .settings(
    stdSettings("zio-flow-rocksdb"),
    Defaults.itSettings,
    libraryDependencies ++= Seq(
      "dev.zio" %% "zio-rocksdb" % Version.zioRocksDb
    ) ++ (
      commonTestDependencies ++
        Seq(
        )
    ).map(_ % IntegrationTest),
    testFrameworks += zioTest
  )

lazy val cassandra = project
  .in(file("cassandra"))
  .dependsOn(zioFlowJVM)
  .configs(IntegrationTest)
  .settings(
    stdSettings("zio-flow-cassandra"),
    Defaults.itSettings,
    libraryDependencies ++= Seq(
      "com.scylladb"  % "java-driver-core-shaded"   % Version.cassandraJavaDriver,
      ("com.scylladb" % "java-driver-query-builder" % Version.cassandraJavaDriver)
        .exclude("com.scylladb", "java-driver-core")
    ) ++ (
      commonTestDependencies ++
        Seq(
          "com.dimafeng" %% "testcontainers-scala-cassandra" % Version.testContainers
        )
    ).map(_ % IntegrationTest),
    testFrameworks += zioTest
  )

lazy val dynamodb = project
  .in(file("dynamodb"))
  .dependsOn(zioFlowJVM)
  .configs(IntegrationTest)
  .settings(
    stdSettings("zio-flow-dynamodb"),
    Defaults.itSettings,
    libraryDependencies ++= Seq(
      "dev.zio" %% "zio-aws-dynamodb" % Version.zioAws,
      "dev.zio" %% "zio-aws-netty"    % Version.zioAws
    ) ++ (
      commonTestDependencies ++
        Seq(
          "com.amazonaws" % "aws-java-sdk-core"                  % Version.awsSdkV1,
          "com.dimafeng" %% "testcontainers-scala-localstack-v2" % Version.testContainers
        )
    ).map(_ % IntegrationTest),
    testFrameworks += zioTest
  )

lazy val docs = project
  .in(file("zio-flow-docs"))
  .settings(
    publish / skip := true,
    moduleName     := "zio-flow-docs",
    scalacOptions -= "-Yno-imports",
    scalacOptions -= "-Xfatal-warnings",
    scalacOptions += "-Xlog-implicits",
    libraryDependencies ++= Seq(
      "dev.zio" %% "zio" % Version.zio
    ),
    ScalaUnidoc / unidoc / unidocProjectFilter := inProjects(zioFlowJVM),
    ScalaUnidoc / unidoc / target              := (LocalRootProject / baseDirectory).value / "website" / "static" / "api",
    cleanFiles += (ScalaUnidoc / unidoc / target).value,
    docusaurusCreateSite     := docusaurusCreateSite.dependsOn(Compile / unidoc).value,
    docusaurusPublishGhpages := docusaurusPublishGhpages.dependsOn(Compile / unidoc).value
  )
  .dependsOn(zioFlowJVM)
  .enablePlugins(MdocPlugin, DocusaurusPlugin, ScalaUnidocPlugin)

lazy val examples = crossProject(JSPlatform, JVMPlatform)
  .in(file("zio-flow-examples"))
  .settings(stdSettings("zio-flow-examples"))
  .settings(crossProjectSettings)
  .settings(buildInfoSettings("zio.flow"))
  .settings((publish / skip) := true)
  .dependsOn(zioFlow)

lazy val examplesJS = examples.js

lazy val examplesJVM = examples.jvm<|MERGE_RESOLUTION|>--- conflicted
+++ resolved
@@ -66,14 +66,9 @@
   .settings(testFrameworks += zioTest)
   .enablePlugins(RemoteTupleGenerator)
 
-<<<<<<< HEAD
-//lazy val zioFlowJS = zioFlow.js
-//  .settings(scalaJSUseMainModuleInitializer := true)
-=======
 lazy val zioFlowJS = zioFlow.js
   .settings(scalaJSUseMainModuleInitializer := true)
   .settings(fork := false)
->>>>>>> 061abdd9
 
 lazy val zioFlowJVM = zioFlow.jvm
 
