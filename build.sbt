--- conflicted
+++ resolved
@@ -104,17 +104,13 @@
 
 lazy val zioFlowServer = project
   .in(file("zio-flow-server"))
-<<<<<<< HEAD
-  .dependsOn(zioFlowRuntime % " compile->compile;test->test")
-  .settings(dottySettings)
-=======
   .dependsOn(
     zioFlowRuntime % " compile->compile;test->test",
     rocksdb,
     dynamodb,
     cassandra
   )
->>>>>>> 88c1a956
+  .settings(dottySettings)
   .settings(stdSettings("zio-flow-server"))
   .settings(
     libraryDependencies ++= Seq(
@@ -134,7 +130,6 @@
 lazy val zioFlowTest = crossProject(JSPlatform, JVMPlatform)
   .in(file("zio-flow-test"))
   .settings(stdSettings("zio-flow-test"))
-  .settings(dottySettings)
   .settings(crossProjectSettings)
   .settings(dottySettings)
   .settings(
@@ -223,7 +218,6 @@
     stdSettings("zio-flow-dynamodb"),
     dottySettings,
     Defaults.itSettings,
-    dottySettings,
     libraryDependencies ++= Seq(
       "dev.zio" %% "zio-aws-dynamodb" % Version.zioAws,
       "dev.zio" %% "zio-aws-netty"    % Version.zioAws
