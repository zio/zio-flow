import BuildHelper._

inThisBuild(
  List(
    organization := "dev.zio",
    homepage     := Some(url("https://zio.github.io/zio-flow/")),
    licenses     := List("Apache-2.0" -> url("http://www.apache.org/licenses/LICENSE-2.0")),
    developers := List(
      Developer(
        "jdegoes",
        "John De Goes",
        "john@degoes.net",
        url("http://degoes.net")
      )
    ),
    pgpPassphrase := sys.env.get("PGP_PASSWORD").map(_.toArray),
    pgpPublicRing := file("/tmp/public.asc"),
    pgpSecretRing := file("/tmp/secret.asc")
  )
)

addCommandAlias("fmt", "all scalafmtSbt scalafmtAll")
addCommandAlias("fmtCheck", "all scalafmtSbtCheck scalafmtCheckAll")

<<<<<<< HEAD
val zioVersion       = "1.0.12"
val zioSchemaVersion = "0.1.4"

ThisBuild / resolvers += "Sonatype OSS Snapshots" at "https://oss.sonatype.org/content/repositories/snapshots"
=======
lazy val commonTestDependencies =
  Seq(
    "dev.zio" %% "zio-test"     % Version.zio,
    "dev.zio" %% "zio-test-sbt" % Version.zio
  )

lazy val zioTest = new TestFramework("zio.test.sbt.ZTestFramework")
>>>>>>> a777c770

lazy val root = project
  .in(file("."))
  .settings(
    publish / skip := true
  )
  .aggregate(
    rocksdb,
    cassandra,
    dynamodb,
    docs,
    examplesJVM,
    examplesJS,
    zioFlowJVM,
    zioFlowJS
  )

lazy val zioFlow = crossProject(JSPlatform, JVMPlatform)
  .in(file("zio-flow"))
  .settings(stdSettings("zio-flow"))
  .settings(crossProjectSettings)
  .settings(buildInfoSettings("zio.flow"))
  .settings(
    libraryDependencies ++= Seq(
<<<<<<< HEAD
      "dev.zio"    %% "zio"                   % zioVersion,
      "dev.zio"    %% "zio-test"              % zioVersion % "test",
      "dev.zio"    %% "zio-test-sbt"          % zioVersion % "test",
      "dev.zio"    %% "zio-schema"            % zioSchemaVersion,
      "dev.zio"    %% "zio-schema-derivation" % zioSchemaVersion,
      "dev.zio"    %% "zio-schema-optics"     % zioSchemaVersion,
      "dev.zio"    %% "zio-schema-protobuf"   % zioSchemaVersion,
      "dev.zio"    %% "zio-rocksdb"           % "0.3.0+7-3d3cd489-SNAPSHOT",
      "org.rocksdb" % "rocksdbjni"            % "6.4.6"
    )
=======
      "dev.zio" %% "zio"                   % Version.zio,
      "dev.zio" %% "zio-schema"            % Version.zioSchema,
      "dev.zio" %% "zio-schema-derivation" % Version.zioSchema,
      "dev.zio" %% "zio-schema-optics"     % Version.zioSchema,
      "dev.zio" %% "zio-schema-json"       % Version.zioSchema,
      "dev.zio" %% "zio-schema-protobuf"   % Version.zioSchema,
      "io.d11"  %% "zhttp"                 % Version.zioHttp,
      "io.d11"  %% "zhttp-test"            % Version.zioHttp % Test
    ) ++
      commonTestDependencies.map(_ % Test)
>>>>>>> a777c770
  )
  .settings(fork := true)
  .settings(testFrameworks += zioTest)
  .enablePlugins(RemoteTupleGenerator)

lazy val zioFlowJS = zioFlow.js
  .settings(scalaJSUseMainModuleInitializer := true)
  .settings(fork := false)

lazy val zioFlowJVM = zioFlow.jvm

lazy val rocksdb = project
  .in(file("rocksdb"))
  .dependsOn(zioFlowJVM)
  .configs(IntegrationTest)
  .settings(
    stdSettings("zio-flow-rocksdb"),
    Defaults.itSettings,
    libraryDependencies ++= Seq(
      "dev.zio" %% "zio-rocksdb" % Version.zioRocksDb
    ) ++ (
      commonTestDependencies ++
        Seq(
          "org.rocksdb" % "rocksdbjni" % Version.rocksDbJni,
          "dev.zio"    %% "zio-nio"    % Version.zioNio
        )
    ).map(_ % IntegrationTest),
    testFrameworks += zioTest
  )

lazy val cassandra = project
  .in(file("cassandra"))
  .dependsOn(zioFlowJVM)
  .configs(IntegrationTest)
  .settings(
    stdSettings("zio-flow-cassandra"),
    Defaults.itSettings,
    libraryDependencies ++= Seq(
      "com.scylladb"  % "java-driver-core-shaded"   % Version.cassandraJavaDriver,
      ("com.scylladb" % "java-driver-query-builder" % Version.cassandraJavaDriver)
        .exclude("com.scylladb", "java-driver-core")
    ) ++ (
      commonTestDependencies ++
        Seq(
          "com.dimafeng" %% "testcontainers-scala-cassandra" % Version.testContainers
        )
    ).map(_ % IntegrationTest),
    testFrameworks += zioTest
  )

lazy val dynamodb = project
  .in(file("dynamodb"))
  .dependsOn(zioFlowJVM)
  .configs(IntegrationTest)
  .settings(
    stdSettings("zio-flow-dynamodb"),
    Defaults.itSettings,
    libraryDependencies ++= Seq(
      "dev.zio" %% "zio-aws-dynamodb" % Version.zioAws,
      "dev.zio" %% "zio-aws-netty"    % Version.zioAws
    ) ++ (
      commonTestDependencies ++
        Seq(
          "com.amazonaws" % "aws-java-sdk-core"                  % Version.awsSdkV1,
          "com.dimafeng" %% "testcontainers-scala-localstack-v2" % Version.testContainers
        )
    ).map(_ % IntegrationTest),
    testFrameworks += zioTest
  )

lazy val docs = project
  .in(file("zio-flow-docs"))
  .settings(
    publish / skip := true,
    moduleName     := "zio-flow-docs",
    scalacOptions -= "-Yno-imports",
    scalacOptions -= "-Xfatal-warnings",
    scalacOptions += "-Xlog-implicits",
    libraryDependencies ++= Seq(
      "dev.zio" %% "zio" % Version.zio
    ),
    ScalaUnidoc / unidoc / unidocProjectFilter := inProjects(zioFlowJVM),
    ScalaUnidoc / unidoc / target              := (LocalRootProject / baseDirectory).value / "website" / "static" / "api",
    cleanFiles += (ScalaUnidoc / unidoc / target).value,
    docusaurusCreateSite     := docusaurusCreateSite.dependsOn(Compile / unidoc).value,
    docusaurusPublishGhpages := docusaurusPublishGhpages.dependsOn(Compile / unidoc).value
  )
  .dependsOn(zioFlowJVM)
  .enablePlugins(MdocPlugin, DocusaurusPlugin, ScalaUnidocPlugin)

lazy val examples = crossProject(JSPlatform, JVMPlatform)
  .in(file("zio-flow-examples"))
  .settings(stdSettings("zio-flow-examples"))
  .settings(crossProjectSettings)
  .settings(buildInfoSettings("zio.flow"))
  .settings((publish / skip) := true)
  .dependsOn(zioFlow)

lazy val examplesJS = examples.js

lazy val examplesJVM = examples.jvm<|MERGE_RESOLUTION|>--- conflicted
+++ resolved
@@ -22,12 +22,6 @@
 addCommandAlias("fmt", "all scalafmtSbt scalafmtAll")
 addCommandAlias("fmtCheck", "all scalafmtSbtCheck scalafmtCheckAll")
 
-<<<<<<< HEAD
-val zioVersion       = "1.0.12"
-val zioSchemaVersion = "0.1.4"
-
-ThisBuild / resolvers += "Sonatype OSS Snapshots" at "https://oss.sonatype.org/content/repositories/snapshots"
-=======
 lazy val commonTestDependencies =
   Seq(
     "dev.zio" %% "zio-test"     % Version.zio,
@@ -35,7 +29,6 @@
   )
 
 lazy val zioTest = new TestFramework("zio.test.sbt.ZTestFramework")
->>>>>>> a777c770
 
 lazy val root = project
   .in(file("."))
@@ -60,18 +53,6 @@
   .settings(buildInfoSettings("zio.flow"))
   .settings(
     libraryDependencies ++= Seq(
-<<<<<<< HEAD
-      "dev.zio"    %% "zio"                   % zioVersion,
-      "dev.zio"    %% "zio-test"              % zioVersion % "test",
-      "dev.zio"    %% "zio-test-sbt"          % zioVersion % "test",
-      "dev.zio"    %% "zio-schema"            % zioSchemaVersion,
-      "dev.zio"    %% "zio-schema-derivation" % zioSchemaVersion,
-      "dev.zio"    %% "zio-schema-optics"     % zioSchemaVersion,
-      "dev.zio"    %% "zio-schema-protobuf"   % zioSchemaVersion,
-      "dev.zio"    %% "zio-rocksdb"           % "0.3.0+7-3d3cd489-SNAPSHOT",
-      "org.rocksdb" % "rocksdbjni"            % "6.4.6"
-    )
-=======
       "dev.zio" %% "zio"                   % Version.zio,
       "dev.zio" %% "zio-schema"            % Version.zioSchema,
       "dev.zio" %% "zio-schema-derivation" % Version.zioSchema,
@@ -82,7 +63,6 @@
       "io.d11"  %% "zhttp-test"            % Version.zioHttp % Test
     ) ++
       commonTestDependencies.map(_ % Test)
->>>>>>> a777c770
   )
   .settings(fork := true)
   .settings(testFrameworks += zioTest)
