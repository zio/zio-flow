--- conflicted
+++ resolved
@@ -93,6 +93,7 @@
     zioFlowTestJVM
   )
   .settings(stdSettings("zio-flow-runtime"))
+  .settings(dottySettings)
   .settings(
     libraryDependencies ++= Seq(
       "io.d11"                       %% "zhttp" % Version.zioHttp
@@ -103,12 +104,8 @@
 
 lazy val zioFlowServer = project
   .in(file("zio-flow-server"))
-<<<<<<< HEAD
-  .dependsOn(zioFlowJVM)
-  .settings(dottySettings)
-=======
   .dependsOn(zioFlowRuntime % " compile->compile;test->test")
->>>>>>> 0a4c9802
+  .settings(dottySettings)
   .settings(stdSettings("zio-flow-server"))
   .settings(
     libraryDependencies ++= Seq(
@@ -137,6 +134,7 @@
 lazy val zioFlowRuntimeTest = project
   .in(file("zio-flow-runtime-test"))
   .settings(stdSettings("zio-flow-runtime-test"))
+  .settings(dottySettings)
   .settings(
     libraryDependencies ++= Seq(
       "dev.zio"                      %% "zio-test" % Version.zio
