--- conflicted
+++ resolved
@@ -1684,9 +1684,6 @@
 
       override def name: String = "PushContinuation"
     }
-<<<<<<< HEAD
-    private case object PopContinuation extends StateChange {
-=======
     private object PushContinuation {
       val schema: Schema[PushContinuation] =
         Instruction.schema.transform(PushContinuation(_), _.cont)
@@ -1701,7 +1698,6 @@
     }
 
     private final case object PopContinuation extends StateChange {
->>>>>>> cba392a5
       override def apply[E, A](state: State[E, A]): State[E, A] =
         state.copy(stack = state.stack.tail)
 
@@ -1948,9 +1944,6 @@
 
       override def name: String = "PushEnvironment"
     }
-<<<<<<< HEAD
-    private case object PopEnvironment extends StateChange {
-=======
     private object PushEnvironment {
       def schema: Schema[PushEnvironment] =
         Remote.schemaAny.transform(
@@ -1968,8 +1961,7 @@
         )
     }
 
-    private final case object PopEnvironment extends StateChange {
->>>>>>> cba392a5
+    private case object PopEnvironment extends StateChange {
       override def apply[E, A](state: State[E, A]): State[E, A] =
         state.copy(envStack = state.envStack.tail)
 
