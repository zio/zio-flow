--- conflicted
+++ resolved
@@ -1,15 +1,15 @@
-<<<<<<< HEAD
+// TODO
 //package zio.flow.dynamodb
 //
-//import zio.flow.dynamodb.DynamoDbKeyValueStore.tableName
-//import zio.flow.dynamodb.DynamoDbSupport.{createDynamoDbTable, dynamoDbLayer}
+//import DynamoDbKeyValueStore.tableName
+//import DynamoDbSupport.{createDynamoDbTable, dynamoDbLayer}
 //import zio.flow.internal.KeyValueStore
+//import zio.{Chunk, ZIO}
 //import zio.test.Assertion.hasSameElements
 //import zio.test.TestAspect.{nondeterministic, sequential}
-//import zio.test.{DefaultRunnableSpec, Gen, ZSpec, assert, assertTrue, checkN}
-//import zio.{Chunk, ZIO}
+//import zio.test.{Gen, ZIOSpecDefault, Spec, assert, assertTrue, checkN}
 //
-//object DynamoDbKeyValueStoreSpec extends DefaultRunnableSpec {
+//object DynamoDbKeyValueStoreSpec extends ZIOSpecDefault {
 //
 //  private val dynamoDbKeyValueStore =
 //    dynamoDbLayer >+> DynamoDbKeyValueStore.layer
@@ -26,7 +26,7 @@
 //  private val byteChunkGen =
 //    Gen.chunkOf(Gen.byte)
 //
-//  override def spec: ZSpec[Environment, Failure] =
+//  override def spec: Spec[Environment, Any] =
 //    suite("DynamoDbKeyValueStoreSpec")(
 //      test("should be able to `put` (upsert) a key-value pair and then `get` it back.") {
 //        checkN(10)(
@@ -47,30 +47,6 @@
 //                retrieved1.get == value1,
 //                putSucceeded2,
 //                retrieved2.get == value2
-//              )
-//            }
-//          }
-//        }
-//      },
-//      test("should maintain version of key-value pairs") {
-//        checkN(10)(
-//          dynamoDbNameGen,
-//          nonEmptyByteChunkGen,
-//          byteChunkGen,
-//          byteChunkGen
-//        ) { (namespace, key, value1, value2) =>
-//          ZIO.scoped {
-//            createDynamoDbTable(tableName) *> {
-//              for {
-//                putSucceeded1 <- KeyValueStore.put(namespace, key, value1)
-//                version1      <- KeyValueStore.getVersion(namespace, key)
-//                putSucceeded2 <- KeyValueStore.put(namespace, key, value2)
-//                version2      <- KeyValueStore.getVersion(namespace, key)
-//                distance       = version2.get.distanceFrom(version1.get)
-//              } yield assertTrue(
-//                putSucceeded1,
-//                putSucceeded2,
-//                distance == 1
 //              )
 //            }
 //          }
@@ -172,156 +148,4 @@
 //    s"${java.time.Instant.now}"
 //      .replaceAll(":", "_")
 //      .replaceAll(".", "_")
-//}
-=======
-package zio.flow.dynamodb
-
-import DynamoDbKeyValueStore.tableName
-import DynamoDbSupport.{createDynamoDbTable, dynamoDbLayer}
-import zio.flow.internal.KeyValueStore
-import zio.{Chunk, ZIO}
-import zio.test.Assertion.hasSameElements
-import zio.test.TestAspect.{nondeterministic, sequential}
-import zio.test.{Gen, ZIOSpecDefault, Spec, assert, assertTrue, checkN}
-
-object DynamoDbKeyValueStoreSpec extends ZIOSpecDefault {
-
-  private val dynamoDbKeyValueStore =
-    dynamoDbLayer >+> DynamoDbKeyValueStore.layer
-
-  private val dynamoDbNameGen =
-    Gen.alphaNumericStringBounded(
-      min = 3,
-      max = 255
-    )
-
-  private val nonEmptyByteChunkGen =
-    Gen.chunkOf1(Gen.byte)
-
-  private val byteChunkGen =
-    Gen.chunkOf(Gen.byte)
-
-  override def spec: Spec[Environment, Any] =
-    suite("DynamoDbKeyValueStoreSpec")(
-      test("should be able to `put` (upsert) a key-value pair and then `get` it back.") {
-        checkN(10)(
-          dynamoDbNameGen,
-          nonEmptyByteChunkGen,
-          byteChunkGen,
-          byteChunkGen
-        ) { (namespace, key, value1, value2) =>
-          ZIO.scoped {
-            createDynamoDbTable(tableName) *> {
-              for {
-                putSucceeded1 <- KeyValueStore.put(namespace, key, value1)
-                retrieved1    <- KeyValueStore.get(namespace, key)
-                putSucceeded2 <- KeyValueStore.put(namespace, key, value2)
-                retrieved2    <- KeyValueStore.get(namespace, key)
-              } yield assertTrue(
-                putSucceeded1,
-                retrieved1.get == value1,
-                putSucceeded2,
-                retrieved2.get == value2
-              )
-            }
-          }
-        }
-      },
-      test("should return empty result for a `get` call when the namespace does not exist.") {
-        checkN(10)(
-          nonEmptyByteChunkGen
-        ) { key =>
-          val nonExistentNamespace = newTimeBasedName()
-
-          ZIO.scoped {
-            createDynamoDbTable(tableName) *> {
-              KeyValueStore
-                .get(nonExistentNamespace, key)
-                .map { retrieved =>
-                  assertTrue(
-                    retrieved.isEmpty
-                  )
-                }
-            }
-          }
-        }
-      },
-      test("should return empty result for a `get` call when the key does not exist.") {
-        checkN(10)(
-          dynamoDbNameGen,
-          nonEmptyByteChunkGen,
-          byteChunkGen
-        ) { (namespace, key, value) =>
-          val nonExistingKey =
-            Chunk.fromIterable(newTimeBasedName().getBytes)
-
-          ZIO.scoped {
-            createDynamoDbTable(tableName) *> {
-              for {
-                putSucceeded <- KeyValueStore.put(namespace, key, value)
-                retrieved    <- KeyValueStore.get(namespace, nonExistingKey)
-              } yield assertTrue(
-                retrieved.isEmpty,
-                putSucceeded
-              )
-            }
-          }
-        }
-      },
-      test("should return empty result for a `scanAll` call when the namespace does not exist.") {
-        val nonExistentNamespace = newTimeBasedName()
-
-        ZIO.scoped {
-          createDynamoDbTable(tableName) *> {
-            KeyValueStore
-              .scanAll(nonExistentNamespace)
-              .runCollect
-              .map { retrieved =>
-                assertTrue(retrieved.isEmpty)
-              }
-          }
-        }
-      },
-      test("should return all key-value pairs for a `scanAll` call.") {
-        val uniqueTableName = newTimeBasedName()
-        val keyValuePairs =
-          Chunk
-            .fromIterable(1 to 1001)
-            .map { n =>
-              Chunk.fromArray(s"abc_$n".getBytes) -> Chunk.fromArray(s"xyz_$n".getBytes)
-            }
-        val expectedLength = keyValuePairs.length
-
-        ZIO.scoped {
-          createDynamoDbTable(tableName) *> {
-            for {
-              putSuccesses <-
-                ZIO
-                  .foreach(keyValuePairs) { case (key, value) =>
-                    KeyValueStore.put(uniqueTableName, key, value)
-                  }
-              retrieved <-
-                KeyValueStore
-                  .scanAll(uniqueTableName)
-                  .runCollect
-            } yield {
-              assertTrue(
-                putSuccesses.length == expectedLength,
-                putSuccesses.toSet == Set(true),
-                retrieved.length == expectedLength
-              ) &&
-              assert(retrieved)(
-                hasSameElements(keyValuePairs)
-              )
-            }
-          }
-        }
-      }
-    ).provideCustomLayerShared(dynamoDbKeyValueStore) @@ nondeterministic @@ sequential
-
-  private def newTimeBasedName() =
-    s"${java.time.Instant.now}"
-      .replaceAll(":", "_")
-      .replaceAll(".", "_")
-}
->>>>>>> 061abdd9
+//}